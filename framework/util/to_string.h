--- conflicted
+++ resolved
@@ -81,7 +81,6 @@
     return "0";
 }
 
-<<<<<<< HEAD
 template <typename HandleIdType>
 inline std::string HandleIdToString(HandleIdType handleId)
 {
@@ -136,11 +135,11 @@
         str.append(ToString(static_cast<BitmaskType>(0)));
     }
     return str;
-=======
+}
+
 inline std::string Bool32ToString(const /* Don't take the header dependency for one typedef: VkBool32*/ uint32_t b)
 {
     return b ? "true" : "false";
->>>>>>> 9c0e5a32
 }
 
 template <typename PtrType>
