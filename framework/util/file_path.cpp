--- conflicted
+++ resolved
@@ -162,10 +162,6 @@
     return InsertFilenamePostfix(filename, timestamp);
 }
 
-<<<<<<< HEAD
-
-=======
->>>>>>> 760a7ac3
 bool GetWindowsSystemLibrariesPath(std::string& base_path)
 {
 #if defined(WIN32)
@@ -175,11 +171,7 @@
     GetModuleFileNameA(nullptr, module_name, MAX_PATH);
 
     DWORD bin_type = 0;
-<<<<<<< HEAD
-    bool success = GetBinaryTypeA(module_name, &bin_type);
-=======
     bool  success  = GetBinaryTypeA(module_name, &bin_type);
->>>>>>> 760a7ac3
 
     if (success == true)
     {
