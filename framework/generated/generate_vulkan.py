#!/usr/bin/env python3
#
# Copyright (c) 2018 Valve Corporation
# Copyright (c) 2018 LunarG, Inc.
#
# Permission is hereby granted, free of charge, to any person obtaining a copy
# of this software and associated documentation files (the "Software"), to
# deal in the Software without restriction, including without limitation the
# rights to use, copy, modify, merge, publish, distribute, sublicense, and/or
# sell copies of the Software, and to permit persons to whom the Software is
# furnished to do so, subject to the following conditions:
#
# The above copyright notice and this permission notice shall be included in
# all copies or substantial portions of the Software.
#
# THE SOFTWARE IS PROVIDED "AS IS", WITHOUT WARRANTY OF ANY KIND, EXPRESS OR
# IMPLIED, INCLUDING BUT NOT LIMITED TO THE WARRANTIES OF MERCHANTABILITY,
# FITNESS FOR A PARTICULAR PURPOSE AND NONINFRINGEMENT. IN NO EVENT SHALL THE
# AUTHORS OR COPYRIGHT HOLDERS BE LIABLE FOR ANY CLAIM, DAMAGES OR OTHER
# LIABILITY, WHETHER IN AN ACTION OF CONTRACT, TORT OR OTHERWISE, ARISING
# FROM, OUT OF OR IN CONNECTION WITH THE SOFTWARE OR THE USE OR OTHER DEALINGS
# IN THE SOFTWARE.
'''Generate GFXR Vulkan framework source code
'''

import argparse
import os
import sys
import subprocess

SCRIPT_DIR = os.path.abspath(os.path.dirname(__file__))
KHRONOS_REGISTRY_DIR = os.path.normpath(
    os.path.join(
        SCRIPT_DIR, '..', '..', 'external', 'Vulkan-Headers', 'registry'
    )
)
BASE_GENERATOR_DIR = os.path.join(SCRIPT_DIR, 'base_generators')
GENERATOR_DIR = os.path.join(SCRIPT_DIR, 'vulkan_generators')
VK_HEADERS_DIR = os.path.join(
    SCRIPT_DIR, '..', '..', 'external', 'Vulkan-Headers'
)
<<<<<<< HEAD

base_generator_path = './base_generators'
=======
>>>>>>> 286e62c0

# File names to provide to the Vulkan XML Registry generator script.
generate_targets = [
    'generated_encode_pnext_struct.cpp', 'generated_vulkan_struct_encoders.h',
    'generated_vulkan_struct_encoders.cpp',
    'generated_vulkan_struct_handle_wrappers.h',
    'generated_vulkan_struct_handle_wrappers.cpp',
    'generated_vulkan_api_call_encoders.h',
    'generated_vulkan_api_call_encoders.cpp',
    'generated_vulkan_command_buffer_util.h',
    'generated_vulkan_command_buffer_util.cpp',
    'generated_vulkan_dispatch_table.h', 'generated_layer_func_table.h',
    'generated_vulkan_struct_decoders.h',
    'generated_vulkan_struct_decoders.cpp',
    'generated_vulkan_struct_decoders_forward.h', 'generated_vulkan_decoder.h',
    'generated_vulkan_decoder.cpp', 'generated_decode_pnext_struct.cpp',
    'generated_vulkan_consumer.h', 'generated_vulkan_ascii_consumer.h',
    'generated_vulkan_ascii_consumer.cpp',
    'generated_vulkan_replay_consumer.h',
    'generated_vulkan_replay_consumer.cpp',
    'generated_vulkan_referenced_resource_consumer.h',
    'generated_vulkan_referenced_resource_consumer.cpp',
    'generated_vulkan_struct_handle_mappers.h',
    'generated_vulkan_struct_handle_mappers.cpp',
    'generated_vulkan_feature_util.cpp', 'generated_vulkan_enum_to_string.h',
    'generated_vulkan_enum_to_string.cpp',
    'generated_vulkan_pnext_to_string.cpp',
    'generated_vulkan_struct_to_string.h',
    'generated_vulkan_struct_to_string.cpp',
    'generated_vulkan_object_info_table_base2.h',
    'generated_vulkan_state_table.h'
]

if __name__ == '__main__':
    arg_parser = argparse.ArgumentParser(description=__doc__)
    arg_parser.add_argument(
        '--registry-dir',
        dest='registry_dir',
        default=None,
        help='\n'.join(
            [
                'Path to a directory that holds the Vulkan registry file (vk.xml) used to generate Vulkan source.',
                'If this option is not provide the registry from the external Khronos Vulkan headers sub module will be used.'
            ]
        )
    )
    arg_parser.add_argument(
        '--headers-dir',
        dest='headers_dir',
        default=None,
        help='\n'.join(
            [
                'Path to a directory that holds additional Vulkan header files required to build.',
                'These header files are included directly after the Vulkan header in all generated files.',
                'All .h file under the given directory are assumed to be Vulkan headers.'
            ]
        )
    )
    args = arg_parser.parse_args()
    registry_dir = KHRONOS_REGISTRY_DIR
    if args.registry_dir is not None:
        registry_dir = os.path.abspath(args.registry_dir)
    registry_path = os.path.join(registry_dir, 'vk.xml')
    if not os.path.isfile(registry_path):
        raise Exception(f'Error: {registry_path} does not exist')
    BASE_GENERATOR_DIR = os.path.normpath(
        os.path.join(SCRIPT_DIR, BASE_GENERATOR_DIR)
    )
    env = os.environ.copy()
    if not 'PYTHONPATH' in env:
        env['PYTHONPATH'] = ''
    env['PYTHONPATH'] = os.pathsep.join(
        [
            KHRONOS_REGISTRY_DIR,
            BASE_GENERATOR_DIR,
            GENERATOR_DIR,
            VK_HEADERS_DIR,
        ]
    )
    for target in generate_targets:
        print('Generating', target)
        gencode_args = [
            sys.executable,
            os.path.join(GENERATOR_DIR, 'gencode.py'),
            '-o',
            SCRIPT_DIR,
            '-configs',
            GENERATOR_DIR,
            '-registry',
            registry_path,
        ]
        if args.headers_dir is not None:
            if not os.path.isdir(args.headers_dir):
                raise Exception(
                    'Error: extra headers dir', args.headers_dir,
                    'is not a directory'
                )
            gencode_args.extend(
                ['-headers-dir',
                 os.path.abspath(args.headers_dir)]
            )
        gencode_args.append(target)
        subprocess.call(
            gencode_args,
            shell=False,
            env=env,
            cwd=SCRIPT_DIR,
        )<|MERGE_RESOLUTION|>--- conflicted
+++ resolved
@@ -39,11 +39,6 @@
 VK_HEADERS_DIR = os.path.join(
     SCRIPT_DIR, '..', '..', 'external', 'Vulkan-Headers'
 )
-<<<<<<< HEAD
-
-base_generator_path = './base_generators'
-=======
->>>>>>> 286e62c0
 
 # File names to provide to the Vulkan XML Registry generator script.
 generate_targets = [
