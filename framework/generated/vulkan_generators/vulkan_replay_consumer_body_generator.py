#!/usr/bin/python3 -i
#
# Copyright (c) 2018-2020 Valve Corporation
# Copyright (c) 2018-2020 LunarG, Inc.
#
# Permission is hereby granted, free of charge, to any person obtaining a copy
# of this software and associated documentation files (the "Software"), to
# deal in the Software without restriction, including without limitation the
# rights to use, copy, modify, merge, publish, distribute, sublicense, and/or
# sell copies of the Software, and to permit persons to whom the Software is
# furnished to do so, subject to the following conditions:
#
# The above copyright notice and this permission notice shall be included in
# all copies or substantial portions of the Software.
#
# THE SOFTWARE IS PROVIDED "AS IS", WITHOUT WARRANTY OF ANY KIND, EXPRESS OR
# IMPLIED, INCLUDING BUT NOT LIMITED TO THE WARRANTIES OF MERCHANTABILITY,
# FITNESS FOR A PARTICULAR PURPOSE AND NONINFRINGEMENT. IN NO EVENT SHALL THE
# AUTHORS OR COPYRIGHT HOLDERS BE LIABLE FOR ANY CLAIM, DAMAGES OR OTHER
# LIABILITY, WHETHER IN AN ACTION OF CONTRACT, TORT OR OTHERWISE, ARISING
# FROM, OUT OF OR IN CONNECTION WITH THE SOFTWARE OR THE USE OR OTHER DEALINGS
# IN THE SOFTWARE.

import json
import sys
from base_generator import BaseGenerator, BaseGeneratorOptions, write
from base_replay_consumer_body_generator import BaseReplayConsumerBodyGenerator


class VulkanReplayConsumerBodyGeneratorOptions(BaseGeneratorOptions):
    """Options for generating a C++ class for Vulkan capture file replay."""

    def __init__(
        self,
        replay_overrides=None,  # Path to JSON file listing Vulkan API calls to override on replay.
        blacklists=None,  # Path to JSON file listing apicalls and structs to ignore.
        platform_types=None,  # Path to JSON file listing platform (WIN32, X11, etc.) defined types.
        filename=None,
        directory='.',
        prefix_text='',
        protect_file=False,
<<<<<<< HEAD
        protect_feature=True
    ):
        BaseGeneratorOptions.__init__(
            self, blacklists, platform_types, filename, directory, prefix_text,
            protect_file, protect_feature
=======
        protect_feature=True,
        extraVulkanHeaders=[]
    ):
        BaseGeneratorOptions.__init__(
            self,
            blacklists,
            platform_types,
            filename,
            directory,
            prefix_text,
            protect_file,
            protect_feature,
            extraVulkanHeaders=extraVulkanHeaders
>>>>>>> 760a7ac3
        )
        self.replay_overrides = replay_overrides


class VulkanReplayConsumerBodyGenerator(
    BaseReplayConsumerBodyGenerator, BaseGenerator
):
    """VulkanReplayConsumerBodyGenerator - subclass of BaseGenerator.
    Generates C++ member definitions for the VulkanReplayConsumer class responsible for
    replaying decoded Vulkan API call parameter data.
    Generate a C++ class for Vulkan capture file replay.
    """

    # Map of Vulkan function names to override function names.  Calls to Vulkan functions in the map
    # will be replaced by the override value.
    REPLAY_OVERRIDES = {}

    # Map of pool object types associating the pool type with the allocated type and the allocated type with the pool type.
    POOL_OBJECT_ASSOCIATIONS = {
        'VkCommandBuffer': 'VkCommandPool',
        'VkDescriptorSet': 'VkDescriptorPool',
        'VkCommandPool': 'VkCommandBuffer',
        'VkDescriptorPool': 'VkDescriptorSet'
    }

    def __init__(
        self, err_file=sys.stderr, warn_file=sys.stderr, diag_file=sys.stdout
    ):
        BaseGenerator.__init__(
            self,
            process_cmds=True,
            process_structs=True,
            feature_break=True,
            err_file=err_file,
            warn_file=warn_file,
            diag_file=diag_file
        )

        # Map of Vulkan structs containing handles to a list values for handle members or struct members
        # that contain handles (eg. VkGraphicsPipelineCreateInfo contains a VkPipelineShaderStageCreateInfo
        # member that contains handles).
        self.structs_with_handles = dict()
        self.structs_with_handle_ptrs = []
        # Map of struct types to associated VkStructureType.
        self.stype_values = dict()

    def beginFile(self, gen_opts):
        """Method override."""
        BaseGenerator.beginFile(self, gen_opts)

        if gen_opts.replay_overrides:
            self.__load_replay_overrides(gen_opts.replay_overrides)

        write(
            '#include "generated/generated_vulkan_replay_consumer.h"',
            file=self.outFile
        )
        self.newline()
        write(
            '#include "decode/custom_vulkan_struct_handle_mappers.h"',
            file=self.outFile
        )
        write(
            '#include "decode/vulkan_handle_mapping_util.h"',
            file=self.outFile
        )
        write(
            '#include "generated/generated_vulkan_dispatch_table.h"',
            file=self.outFile
        )
        write(
            '#include "generated/generated_vulkan_struct_handle_mappers.h"',
            file=self.outFile
        )
        write('#include "util/defines.h"', file=self.outFile)
        self.newline()
        write('GFXRECON_BEGIN_NAMESPACE(gfxrecon)', file=self.outFile)
        write('GFXRECON_BEGIN_NAMESPACE(decode)', file=self.outFile)

    def endFile(self):
        """Method override."""
        self.newline()
        write('GFXRECON_END_NAMESPACE(decode)', file=self.outFile)
        write('GFXRECON_END_NAMESPACE(gfxrecon)', file=self.outFile)

        # Finish processing in superclass
        BaseGenerator.endFile(self)

    def genStruct(self, typeinfo, typename, alias):
        """Method override."""
        BaseGenerator.genStruct(self, typeinfo, typename, alias)

        if not alias:
            self.check_struct_member_handles(
                typename, self.structs_with_handles,
                self.structs_with_handle_ptrs
            )

            stype = self.make_structure_type_enum(typeinfo, typename)
            if stype:
                self.stype_values[typename] = stype

    def need_feature_generation(self):
        """Indicates that the current feature has C++ code to generate."""
        if self.feature_cmd_params:
            return True
        return False

    def generate_feature(self):
        """Performs C++ code generation for the feature."""
        BaseReplayConsumerBodyGenerator.generate_feature(self)

    def use_instance_table(self, typename):
        """Check for dispatchable handle types associated with the instance dispatch table."""
        if typename in ['VkInstance', 'VkPhysicalDevice']:
            return True
        return False

    def get_parent_id(self, value, values):
        """Get the ID of the parent object when creating a Vulkan handle.  VkInstance is does not have a parent object."""
        if value.base_type != "VkInstance":
            return values[0].name
        return 'format::kNullHandleId'

    def is_pool_allocation(self, name):
        """Determine if an API call is perfroming a pool allocation."""
        if name.startswith('vkAllocate') and (name != 'vkAllocateMemory'):
            return True
        return False

    def make_consumer_func_body(self, return_type, name, values):
        """Return VulkanReplayConsumer class member function definition."""
        body = ''
        is_override = name in self.REPLAY_OVERRIDES

        args, preexpr, postexpr = self.make_body_expressions(
            return_type, name, values, is_override
        )
        arglist = ', '.join(args)

        dispatchfunc = ''
        if name not in ['vkCreateInstance', 'vkCreateDevice']:
            dispatchfunc = 'GetInstanceTable' if self.use_instance_table(
                values[0].base_type
            ) else 'GetDeviceTable'
            if is_override:
                dispatchfunc += '({}->handle)->{}'.format(args[0], name[2:])
            else:
                dispatchfunc += '({})->{}'.format(args[0], name[2:])

        call_expr = ''
        if is_override:
            if name in ['vkCreateInstance', 'vkCreateDevice']:
                call_expr = '{}(returnValue, {})'.format(
                    self.REPLAY_OVERRIDES[name], arglist
                )
            elif return_type == 'VkResult':
                # Override functions receive the decoded return value in addition to parameters.
                call_expr = '{}({}, returnValue, {})'.format(
                    self.REPLAY_OVERRIDES[name], dispatchfunc, arglist
                )
            else:
                call_expr = '{}({}, {})'.format(
                    self.REPLAY_OVERRIDES[name], dispatchfunc, arglist
                )
        else:
            call_expr = '{}({})'.format(dispatchfunc, arglist)

        if preexpr:
            body += '\n'.join(
                ['    ' + val if val else val for val in preexpr]
            )
            body += '\n'
            body += '\n'
        if return_type == 'VkResult':
            body += '    VkResult replay_result = {};\n'.format(call_expr)
            body += '    CheckResult("{}", returnValue, replay_result);\n'.format(
                name
            )
        else:
            body += '    {};\n'.format(call_expr)
        if postexpr:
            body += '\n'
            body += '\n'.join(
                ['    ' + val if val else val for val in postexpr]
            )
            body += '\n'

        cleanup_expr = self.make_remove_handle_expression(name, values)
        if cleanup_expr:
            body += '    {}\n'.format(cleanup_expr)

        return body

    def make_variable_length_array_post_expr(
        self, name, value, values, length_name
    ):
        """Generate expressions to store the result of the count query for an array containing a variable number of values."""
        handle_value = values[0]
        if self.is_handle(values[1].base_type):
            handle_value = values[1]

        index_id = 'k{}Array{}'.format(handle_value.base_type[2:], name[2:])
        handle_type = '{}Info'.format(handle_value.base_type[2:])
        info_func = '&VulkanObjectInfoTable::Get{}Info'.format(
            handle_value.base_type[2:]
        )

        return 'if ({}->IsNull()) {{ SetOutputArrayCount<{}>({}, {}, {}, {}); }}'.format(
            value.name, handle_type, handle_value.name, index_id, length_name,
            info_func
        )

    def make_variable_length_array_get_count_call(
        self, return_type, name, value, values
    ):
        """Generate expressions to call a function that retrieves the count of an array containing a variable number of values."""
        return_value = 'VK_SUCCESS'
        if (return_type == 'VkResult'):
            return_value = 'returnValue'

        handle_value = values[0]
        if self.is_handle(values[1].base_type):
            handle_value = values[1]

        array_name = None
        for v in values:
            if v.array_length == value.name:
                array_name = v.name

        if not array_name:
            print(
                "WARNING: Could not determine the name of the array parameter associate with function {} count parameter {}."
                .format(name, value.name)
            )

        index_id = 'k{}Array{}'.format(handle_value.base_type[2:], name[2:])
        handle_type = '{}Info'.format(handle_value.base_type[2:])
        info_func = '&VulkanObjectInfoTable::Get{}Info'.format(
            handle_value.base_type[2:]
        )

        return 'GetOutputArrayCount<{}, {}>("{}", {}, {}, {}, {}, {}, {})'.format(
            value.base_type, handle_type, name, return_value,
            handle_value.name, index_id, value.name, array_name, info_func
        )

    def make_body_expressions(self, return_type, name, values, is_override):
        """"Generating expressions for mapping decoded parameters to arguments used in the API call.
        For array lengths that are stored in pointers, this will map the original parameter name
        to the temporary parameter name that was created to store the value to be provided to the Vulkan API call.
        """
        array_lengths = dict()
        is_variable_length = False

        args = []  # List of arguments to the API call.
        preexpr = [
        ]  # Variable declarations for handle mappings, temporary output allocations, and input pointers.
        postexpr = [
        ]  # Expressions to add new handles to the handle map and delete temporary allocations.

        for value in values:
            if value.is_pointer or value.is_array:
                full_type = value.full_type if not value.platform_full_type else value.platform_full_type
                is_input = self.is_input_pointer(value)
                is_extenal_object = False
                need_temp_value = True
                expr = ''

                if (
                    value.base_type in self.EXTERNAL_OBJECT_TYPES
                ) and not value.is_array:
                    # Currently, all arrays of external object types are 'void*' values that represent arrays of bytes, so we only have a
                    # pointer to an external object when the value is not an array.
                    is_extenal_object = True

                if (value.is_array and not value.is_dynamic):
                    # Use dynamic pointer syntax for static arrays.
                    full_type += '*'

                if is_override and not is_extenal_object:
                    # Overrides receive the PointerDecoder object instead of the actual Vulkan pointer, so the temporary value used to hold the pointer returned by
                    # PointerDecoder::GetPointer() is not needed for most cases.  Pointers to external (non-Vulkan) objects are subject to separate pre/post
                    # processing, so continue to use a temporary value that is passed to the override function instead of the PointerDecoder object.
                    need_temp_value = False

                # Determine name of variable specifying the length of an array.  An override may be required to
                # replace the original length value with a temporary pointer variable.
                length_name = value.array_length
                if length_name:
                    if length_name in array_lengths:
                        # Array lengths with pointer types are received by the consumer as PointerDecoder<T> objects, so
                        # an intermediate value of type T is created to hold the value that will be provided to the Vulkan
                        # API call.  The 'array_lengths' dictionary contains a mapping of the original parameter name to the
                        # intermediate value name.  For this case, we need to use the intermediate value for array allocations.
                        length_name = array_lengths[length_name]
                        is_variable_length = True
                    elif '->' in length_name:
                        # Some counts are members of an allocate info struct.  Similar to the above PointerDecoder<T> case,
                        # Pointers to structures are received in a StructPointerDecoder<T> object and an intermediate value is
                        # created to store the pointer encapsulated by the object.  This case also requires using the intermediate
                        # value to access the array length.  Prepending 'in_' to the 'arraylen' value is currently sufficient to
                        # handle this case.
                        if need_temp_value:
                            length_name = 'in_' + length_name
                        else:
                            length_name = length_name.replace(
                                '->', '->GetPointer()->'
                            )

                if not need_temp_value:
                    args.append(value.name)
                else:
                    # Generate temporary variable to reference a pointer value that is encapsulated within a PointerDecoder object.
                    if is_input:
                        arg_name = 'in_' + value.name
                    else:
                        arg_name = 'out_' + value.name

                    args.append(arg_name)

                    # Assign PointerDecoder pointer to temporary variable.
                    expr = '{} {} = '.format(full_type, arg_name)

                if is_input:
                    # Assign avalue to the temporary variable based on type.  Some array variables require temporary allocations.
                    if is_extenal_object:
                        # If this was an array with the 'void*' type, it was encoded as an array of bytes.
                        # If not (this case), it is a pointer to an unknown object type that was encoded as a uint64_t ID value.
                        # If possible, we will map the ID to an object previously created during replay.  Otherwise, we will
                        # need to report a warning that we may have a case that replay cannot handle.
                        if value.platform_full_type:
                            expr += 'static_cast<{}>(PreProcessExternalObject({}, format::ApiCallId::ApiCall_{name}, "{name}"));'.format(
                                value.platform_full_type,
                                value.name,
                                name=name
                            )
                        else:
                            expr += 'PreProcessExternalObject({}, format::ApiCallId::ApiCall_{name}, "{name}");'.format(
                                value.name, name=name
                            )
                    elif value.base_type == 'VkAllocationCallbacks':
                        if need_temp_value:
                            # The replay consumer needs to override the allocation callbacks used by the captured application.
                            expr += 'GetAllocationCallbacks({});'.format(
                                value.name
                            )
                    elif self.is_handle(value.base_type):
                        # We received an array of 64-bit integer IDs from the decoder.
                        expr += 'MapHandles<{type}Info>({}, {}, &VulkanObjectInfoTable::Get{type}Info);'.format(
                            value.name, length_name, type=value.base_type[2:]
                        )
                    else:
                        if need_temp_value:
                            expr += '{}->GetPointer();'.format(value.name)

                        if (value.base_type in self.structs_with_handles) or (
                            value.base_type in self.GENERIC_HANDLE_STRUCTS
                        ):
                            preexpr.append(expr)
                            if value.is_array:
                                expr = 'MapStructArrayHandles({name}->GetMetaStructPointer(), {name}->GetLength(), GetObjectInfoTable());'.format(
                                    name=value.name
                                )
                            else:
                                expr = 'MapStructHandles({}->GetMetaStructPointer(), GetObjectInfoTable());'.format(
                                    value.name
                                )
                else:
                    # Initialize output pointer.
                    if value.is_array:
                        if is_variable_length:
                            # Store the result of an array size query.
                            postexpr.append(
                                self.make_variable_length_array_post_expr(
                                    name, value, values, length_name
                                )
                            )

                        if value.base_type in self.EXTERNAL_OBJECT_TYPES:
                            # This is effectively an array with type void*, which was encoded as an array of bytes.
                            if need_temp_value:
                                expr += '{name}->IsNull() ? nullptr : {name}->AllocateOutputData({});'.format(
                                    length_name, name=value.name
                                )
                            else:
                                expr = 'if (!{name}->IsNull()) {{ {name}->AllocateOutputData({}); }}'.format(
                                    length_name, name=value.name
                                )
                        elif self.is_handle(value.base_type):
                            # Add mappings for the newly created handles.
                            preexpr.append(
                                'if (!{paramname}->IsNull()) {{ {paramname}->SetHandleLength({}); }}'
                                .format(length_name, paramname=value.name)
                            )
                            if need_temp_value:
                                expr += '{}->GetHandlePointer();'.format(
                                    value.name
                                )
                                if self.is_pool_allocation(name):
                                    postexpr.append(
                                        'AddPoolHandles<{pooltype}Info, {basetype}Info>({}, handle_mapping::GetPoolId({}->GetMetaStructPointer()), {paramname}->GetPointer(), {paramname}->GetLength(), {}, {}, &VulkanObjectInfoTable::Get{pooltype}Info, &VulkanObjectInfoTable::Add{basetype}Info);'
                                        .format(
                                            self.get_parent_id(value, values),
                                            values[1].name,
                                            arg_name,
                                            length_name,
                                            paramname=value.name,
                                            basetype=value.base_type[2:],
                                            pooltype=self.
                                            POOL_OBJECT_ASSOCIATIONS[
                                                value.base_type][2:]
                                        )
                                    )
                                else:
                                    postexpr.append(
                                        'AddHandles<{basetype}Info>({}, {paramname}->GetPointer(), {paramname}->GetLength(), {}, {}, &VulkanObjectInfoTable::Add{basetype}Info);'
                                        .format(
                                            self.get_parent_id(value, values),
                                            arg_name,
                                            length_name,
                                            paramname=value.name,
                                            basetype=value.base_type[2:]
                                        )
                                    )
                            else:
                                preexpr.append(
                                    'std::vector<{}Info> handle_info({});'.
                                    format(value.base_type[2:], length_name)
                                )
                                expr = 'for (size_t i = 0; i < {}; ++i) {{ {}->SetConsumerData(i, &handle_info[i]); }}'.format(
                                    length_name, value.name
                                )
                                if self.is_pool_allocation(name):
                                    postexpr.append(
                                        'AddPoolHandles<{pooltype}Info, {basetype}Info>({}, handle_mapping::GetPoolId({}->GetMetaStructPointer()), {paramname}->GetPointer(), {paramname}->GetLength(), {paramname}->GetHandlePointer(), {}, std::move(handle_info), &VulkanObjectInfoTable::Get{pooltype}Info, &VulkanObjectInfoTable::Add{basetype}Info);'
                                        .format(
                                            self.get_parent_id(value, values),
                                            values[1].name,
                                            length_name,
                                            paramname=value.name,
                                            basetype=value.base_type[2:],
                                            pooltype=self.
                                            POOL_OBJECT_ASSOCIATIONS[
                                                value.base_type][2:]
                                        )
                                    )
                                else:
                                    postexpr.append(
                                        'AddHandles<{basetype}Info>({}, {paramname}->GetPointer(), {paramname}->GetLength(), {paramname}->GetHandlePointer(), {}, std::move(handle_info), &VulkanObjectInfoTable::Add{basetype}Info);'
                                        .format(
                                            self.get_parent_id(value, values),
                                            length_name,
                                            paramname=value.name,
                                            basetype=value.base_type[2:]
                                        )
                                    )

                        elif self.is_struct(value.base_type):
                            # Generate the expression to allocate the output array.
                            alloc_expr = ''
                            if value.base_type in self.stype_values:
                                # If this is a struct with sType and pNext fields, we need to initialize them.
                                # TODO: recreate pNext value read from the capture file.
                                alloc_expr += 'AllocateOutputData({}, {}{{ {}, nullptr }});'.format(
                                    length_name, value.base_type,
                                    self.stype_values[value.base_type]
                                )
                            else:
                                alloc_expr += 'AllocateOutputData({});'.format(
                                    length_name
                                )

                            if need_temp_value:
                                expr += '{paramname}->IsNull() ? nullptr : {paramname}->{}'.format(
                                    alloc_expr, paramname=value.name
                                )
                                # If this is a struct with handles, we need to add replay mappings for the embedded handles.
                                if value.base_type in self.structs_with_handles:
                                    if value.base_type in self.structs_with_handle_ptrs:
                                        preexpr.append(
                                            'SetStructArrayHandleLengths<Decoded_{}>({paramname}->GetMetaStructPointer(), {paramname}->GetLength());'
                                            .format(
                                                value.base_type,
                                                paramname=value.name
                                            )
                                        )
                                    postexpr.append(
                                        'AddStructArrayHandles<Decoded_{basetype}>({}, {paramname}->GetMetaStructPointer(), {paramname}->GetLength(), {}, {}, &GetObjectInfoTable());'
                                        .format(
                                            self.get_parent_id(value, values),
                                            arg_name,
                                            length_name,
                                            paramname=value.name,
                                            basetype=value.base_type
                                        )
                                    )
                            else:
                                expr += 'if (!{paramname}->IsNull()) {{ {paramname}->{} }}'.format(
                                    alloc_expr, paramname=value.name
                                )
                                # If this is a struct with handles, we need to add replay mappings for the embedded handles.
                                if value.base_type in self.structs_with_handles:
                                    if value.base_type in self.structs_with_handle_ptrs:
                                        preexpr.append(
                                            'SetStructArrayHandleLengths<Decoded_{}>({paramname}->GetMetaStructPointer(), {paramname}->GetLength());'
                                            .format(
                                                value.base_type,
                                                paramname=value.name
                                            )
                                        )
                                    postexpr.append(
                                        'AddStructArrayHandles<Decoded_{basetype}>({}, {paramname}->GetMetaStructPointer(), {paramname}->GetLength(), {paramname}->GetOutputPointer(), {}, &GetObjectInfoTable());'
                                        .format(
                                            self.get_parent_id(value, values),
                                            length_name,
                                            paramname=value.name,
                                            basetype=value.base_type
                                        )
                                    )
                        else:
                            if need_temp_value:
                                expr += '{paramname}->IsNull() ? nullptr : {paramname}->AllocateOutputData({});'.format(
                                    length_name, paramname=value.name
                                )
                            else:
                                expr = 'if ({paramname}->IsNull()) {{ {paramname}->AllocateOutputData({}); }}'.format(
                                    length_name, paramname=value.name
                                )
                    else:
                        if is_extenal_object:
                            # Map the object ID to the new object
                            if value.platform_full_type:
                                expr += '{paramname}->IsNull() ? nullptr : reinterpret_cast<{}>({paramname}->AllocateOutputData(1));'.format(
                                    full_type, paramname=value.name
                                )
                                postexpr.append(
                                    'PostProcessExternalObject(replay_result, (*{}->GetPointer()), static_cast<void*>(*{}), format::ApiCallId::ApiCall_{name}, "{name}");'
                                    .format(value.name, arg_name, name=name)
                                )
                            else:
                                expr += '{paramname}->IsNull() ? nullptr : {paramname}->AllocateOutputData(1);'.format(
                                    paramname=value.name
                                )
                                postexpr.append(
                                    'PostProcessExternalObject(replay_result, (*{paramname}->GetPointer()), *{paramname}->GetOutputPointer(), format::ApiCallId::ApiCall_{name}, "{name}");'
                                    .format(paramname=value.name, name=name)
                                )
                        elif self.is_handle(value.base_type):
                            # Add mapping for the newly created handle
                            preexpr.append(
                                'if (!{paramname}->IsNull()) {{ {paramname}->SetHandleLength(1); }}'
                                .format(paramname=value.name)
                            )
                            if need_temp_value:
                                expr += '{}->GetHandlePointer();'.format(
                                    value.name
                                )
                                postexpr.append(
                                    'AddHandle<{basetype}Info>({}, {}->GetPointer(), {}, &VulkanObjectInfoTable::Add{basetype}Info);'
                                    .format(
                                        self.get_parent_id(value, values),
                                        value.name,
                                        arg_name,
                                        basetype=value.base_type[2:]
                                    )
                                )
                            else:
                                preexpr.append(
                                    '{}Info handle_info;'.format(
                                        value.base_type[2:]
                                    )
                                )
                                expr = '{}->SetConsumerData(0, &handle_info);'.format(
                                    value.name
                                )
                                postexpr.append(
                                    'AddHandle<{basetype}Info>({}, {paramname}->GetPointer(), {paramname}->GetHandlePointer(), std::move(handle_info), &VulkanObjectInfoTable::Add{basetype}Info);'
                                    .format(
                                        self.get_parent_id(value, values),
                                        paramname=value.name,
                                        basetype=value.base_type[2:]
                                    )
                                )
                        else:
                            if self.is_array_len(value.name, values):
                                # If this is an array length, it is an in/out parameter and we need to assign the input value.
                                array_len_expr = self.make_variable_length_array_get_count_call(
                                    return_type, name, value, values
                                )
                                expr += '{paramname}->IsNull() ? nullptr : {paramname}->AllocateOutputData(1, {});'.format(
                                    array_len_expr, paramname=value.name
                                )
                                # Need to store the name of the intermediate value for use with allocating the array associated with this length.
                                if need_temp_value:
                                    array_lengths[value.name
                                                  ] = '*{}'.format(arg_name)
                                else:
                                    array_lengths[
                                        value.name
                                    ] = '*{}->GetOutputPointer()'.format(
                                        value.name
                                    )
                            elif self.is_struct(value.base_type):
                                # If this is a struct with sType and pNext fields, we need to initialize them.
                                if value.base_type in self.stype_values:
                                    # TODO: recreate pNext value read from the capture file; pNext is currently null.
                                    expr += '{paramname}->IsNull() ? nullptr : {paramname}->AllocateOutputData(1, {{ {}, nullptr }});'.format(
                                        self.stype_values[value.base_type],
                                        paramname=value.name
                                    )
                                else:
                                    expr += '{paramname}->IsNull() ? nullptr : {paramname}->AllocateOutputData(1);'.format(
                                        paramname=value.name
                                    )

                                # If this is a struct with handles, we need to add replay mappings for the embedded handles.
                                if value.base_type in self.structs_with_handles:
                                    if need_temp_value:
                                        if value.base_type in self.structs_with_handle_ptrs:
                                            preexpr.append(
                                                'SetStructHandleLengths<Decoded_{}>({paramname}->GetMetaStructPointer(), {paramname}->GetLength());'
                                                .format(
                                                    value.base_type,
                                                    paramname=value.name
                                                )
                                            )
                                        postexpr.append(
                                            'AddStructHandles<Decoded_{basetype}>({}, {name}->GetMetaStructPointer(), {}, &GetObjectInfoTable());'
                                            .format(
                                                self.get_parent_id(
                                                    value, values
                                                ),
                                                arg_name,
                                                name=value.name,
                                                basetype=value.base_type
                                            )
                                        )
                                    else:
                                        if value.base_type in self.structs_with_handle_ptrs:
                                            preexpr.append(
                                                'SetStructHandleLengths<Decoded_{}>({paramname}->GetMetaStructPointer(), {paramname}->GetLength());'
                                                .format(
                                                    value.base_type,
                                                    paramname=value.name
                                                )
                                            )
                                        postexpr.append(
                                            'AddStructHandles<Decoded_{basetype}>({}, {name}->GetMetaStructPointer(), {name}->GetOutputPointer(), &GetObjectInfoTable());'
                                            .format(
                                                self.get_parent_id(
                                                    value, values
                                                ),
                                                name=value.name,
                                                basetype=value.base_type
                                            )
                                        )
                            else:
                                expr += '{paramname}->IsNull() ? nullptr : {paramname}->AllocateOutputData(1, static_cast<{}>(0));'.format(
                                    value.base_type, paramname=value.name
                                )
                if expr:
                    preexpr.append(expr)
            elif self.is_handle(value.base_type):
                # Handles need to be mapped.
                arg_name = 'in_' + value.name
                args.append(arg_name)
                if is_override:
                    # We use auto in case the compiler can determine if the value should be const or non-const based on the override function signature.
                    expr = 'auto {} = GetObjectInfoTable().Get{}Info({});'.format(
                        arg_name, value.base_type[2:], value.name
                    )
                    preexpr.append(expr)
                else:
                    expr = '{} {} = '.format(value.full_type, arg_name)
                    expr += 'MapHandle<{type}Info>({}, &VulkanObjectInfoTable::Get{type}Info);'.format(
                        value.name, type=value.base_type[2:]
                    )
                    preexpr.append(expr)

                    # If surface was not created, need to automatically ignore for non-overrides queries
                    # Swapchain also need to check if a dummy swapchain was created instead
                    if value.name == "surface":
                        expr = 'if ({} == VK_NULL_HANDLE) {{ return; }}'.format(
                            arg_name
                        )
                        preexpr.append(expr)
                    elif value.name == "swapchain":
                        expr = 'if (GetObjectInfoTable().Get{}Info({})->surface == VK_NULL_HANDLE) {{ return; }}'.format(
                            value.base_type[2:], value.name
                        )
                        preexpr.append(expr)
            elif self.is_generic_cmd_handle_value(name, value.name):
                # Handles need to be mapped.
                arg_name = 'in_' + value.name
                args.append(arg_name)
                expr = '{} {} = '.format(value.full_type, arg_name)
                expr += 'MapHandle({}, {});'.format(
                    value.name,
                    self.get_generic_cmd_handle_type_value(name, value.name)
                )
                preexpr.append(expr)
            elif self.is_function_ptr(value.base_type):
                # Function pointers are encoded as a 64-bit address value.
                # TODO: Check for cases that need to be handled.
                print(
                    "WARNING: Generating replay code for a function {} with a {} parameter that is undefined."
                    .format(name, value.base_type)
                )
            else:
                # Only need to append the parameter name to the args list; no other expressions are necessary.
                args.append(value.name)
        return args, preexpr, postexpr

    def make_remove_handle_expression(self, name, values):
        expr = None
        if name.startswith('vkDestroy') or (name == 'vkFreeMemory'):
            # For functions starting with 'vkDestroy' and vkFreeMemory, the handle being destroyed/freed is the second parameter, except for.
            # vkDestroyInstance and vkDestroyDevice, where there is no parent object and the handle being destroyed is the first parameter.
            value = values[0] if name in [
                'vkDestroyInstance', 'vkDestroyDevice'
            ] else values[1]
            if value.base_type not in self.POOL_OBJECT_ASSOCIATIONS:
                expr = 'RemoveHandle({}, &VulkanObjectInfoTable::Remove{basetype}Info);'.format(
                    value.name, basetype=value.base_type[2:]
                )
            else:
                # Pools require special case processing to cleanup objects allocated from them.
                expr = 'RemovePoolHandle<{basetype}Info>({}, &VulkanObjectInfoTable::Get{basetype}Info, &VulkanObjectInfoTable::Remove{basetype}Info, &VulkanObjectInfoTable::Remove{}Info);'.format(
                    value.name,
                    self.POOL_OBJECT_ASSOCIATIONS[value.base_type][2:],
                    basetype=value.base_type[2:]
                )
        elif name.startswith('vkFree'):
            # For pool based vkFreeCommandBuffers and vkFreeDescriptorSets, the pool handle is the second parameter, the array count is the third parameter and the array of handles to free is the fourth parameter.
            value = values[3]
            expr = 'RemovePoolHandles<{pooltype}Info, {basetype}Info>({}, {}, {}, &VulkanObjectInfoTable::Get{pooltype}Info, &VulkanObjectInfoTable::Remove{basetype}Info);'.format(
                values[1].name,
                value.name,
                values[2].name,
                basetype=value.base_type[2:],
                pooltype=self.POOL_OBJECT_ASSOCIATIONS[value.base_type][2:]
            )

        return expr

    def __load_replay_overrides(self, filename):
        overrides = json.loads(open(filename, 'r').read())
        self.REPLAY_OVERRIDES = overrides['functions']<|MERGE_RESOLUTION|>--- conflicted
+++ resolved
@@ -39,13 +39,6 @@
         directory='.',
         prefix_text='',
         protect_file=False,
-<<<<<<< HEAD
-        protect_feature=True
-    ):
-        BaseGeneratorOptions.__init__(
-            self, blacklists, platform_types, filename, directory, prefix_text,
-            protect_file, protect_feature
-=======
         protect_feature=True,
         extraVulkanHeaders=[]
     ):
@@ -59,7 +52,6 @@
             protect_file,
             protect_feature,
             extraVulkanHeaders=extraVulkanHeaders
->>>>>>> 760a7ac3
         )
         self.replay_overrides = replay_overrides
 
