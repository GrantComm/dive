/*
** Copyright (c) 2018-2020 Valve Corporation
** Copyright (c) 2018-2020 LunarG, Inc.
**
** Permission is hereby granted, free of charge, to any person obtaining a
** copy of this software and associated documentation files (the "Software"),
** to deal in the Software without restriction, including without limitation
** the rights to use, copy, modify, merge, publish, distribute, sublicense,
** and/or sell copies of the Software, and to permit persons to whom the
** Software is furnished to do so, subject to the following conditions:
**
** The above copyright notice and this permission notice shall be included in
** all copies or substantial portions of the Software.
**
** THE SOFTWARE IS PROVIDED "AS IS", WITHOUT WARRANTY OF ANY KIND, EXPRESS OR
** IMPLIED, INCLUDING BUT NOT LIMITED TO THE WARRANTIES OF MERCHANTABILITY,
** FITNESS FOR A PARTICULAR PURPOSE AND NONINFRINGEMENT. IN NO EVENT SHALL THE
** AUTHORS OR COPYRIGHT HOLDERS BE LIABLE FOR ANY CLAIM, DAMAGES OR OTHER
** LIABILITY, WHETHER IN AN ACTION OF CONTRACT, TORT OR OTHERWISE, ARISING
** FROM, OUT OF OR IN CONNECTION WITH THE SOFTWARE OR THE USE OR OTHER
** DEALINGS IN THE SOFTWARE.
*/

#ifndef GFXRECON_DECODE_VULKAN_REPLAY_CONSUMER_BASE_H
#define GFXRECON_DECODE_VULKAN_REPLAY_CONSUMER_BASE_H

#include "decode/handle_pointer_decoder.h"
#include "decode/pointer_decoder.h"
#include "decode/screenshot_handler.h"
#include "decode/swapchain_image_tracker.h"
#include "decode/vulkan_handle_mapping_util.h"
#include "decode/vulkan_object_info.h"
#include "decode/vulkan_object_info_table.h"
#include "decode/vulkan_replay_options.h"
#include "decode/vulkan_resource_allocator.h"
#include "decode/vulkan_resource_tracking_consumer.h"
#include "decode/vulkan_resource_initializer.h"
#include "decode/window.h"
#include "format/api_call_id.h"
#include "format/platform_types.h"
#include "generated/generated_vulkan_dispatch_table.h"
#include "generated/generated_vulkan_consumer.h"
#include "graphics/fps_info.h"
#include "util/defines.h"
#include "util/logging.h"

#include "application/application.h"

#include "vulkan/vulkan.h"

#include <algorithm>
#include <cassert>
#include <functional>
#include <memory>
#include <string>
#include <unordered_map>
#include <unordered_set>
#include <vector>

// Types provided by this file are defined by format/platform_types.h when VK_USE_PLATFORM_ANDROID_KHR is not set.
#if defined(VK_USE_PLATFORM_ANDROID_KHR)
#include <android/hardware_buffer.h>
#endif

GFXRECON_BEGIN_NAMESPACE(gfxrecon)
GFXRECON_BEGIN_NAMESPACE(decode)

class VulkanReplayConsumerBase : public VulkanConsumer
{
  public:
<<<<<<< HEAD
    VulkanReplayConsumerBase(WindowFactory* window_factory, const VulkanReplayOptions& options);
=======
    VulkanReplayConsumerBase(std::shared_ptr<application::Application> application, const VulkanReplayOptions& options);
>>>>>>> 760a7ac3

    virtual ~VulkanReplayConsumerBase() override;

    void SetFatalErrorHandler(std::function<void(const char*)> handler) { fatal_error_handler_ = handler; }

    void SetFpsInfo(graphics::FpsInfo* fps_info) { fps_info_ = fps_info; }

    virtual void ProcessStateBeginMarker(uint64_t frame_number) override;

    virtual void ProcessStateEndMarker(uint64_t frame_number) override;

    virtual void ProcessDisplayMessageCommand(const std::string& message) override;

    virtual void
    ProcessFillMemoryCommand(uint64_t memory_id, uint64_t offset, uint64_t size, const uint8_t* data) override;

    virtual void ProcessResizeWindowCommand(format::HandleId surface_id, uint32_t width, uint32_t height) override;

    virtual void ProcessResizeWindowCommand2(format::HandleId surface_id,
                                             uint32_t         width,
                                             uint32_t         height,
                                             uint32_t         pre_transform) override;

    virtual void
    ProcessCreateHardwareBufferCommand(format::HandleId                                    memory_id,
                                       uint64_t                                            buffer_id,
                                       uint32_t                                            format,
                                       uint32_t                                            width,
                                       uint32_t                                            height,
                                       uint32_t                                            stride,
                                       uint32_t                                            usage,
                                       uint32_t                                            layers,
                                       const std::vector<format::HardwareBufferPlaneInfo>& plane_info) override;

    virtual void ProcessDestroyHardwareBufferCommand(uint64_t buffer_id) override;

    virtual void ProcessSetDevicePropertiesCommand(format::HandleId   physical_device_id,
                                                   uint32_t           api_version,
                                                   uint32_t           driver_version,
                                                   uint32_t           vendor_id,
                                                   uint32_t           device_id,
                                                   uint32_t           device_type,
                                                   const uint8_t      pipeline_cache_uuid[format::kUuidSize],
                                                   const std::string& device_name) override;

    virtual void
    ProcessSetDeviceMemoryPropertiesCommand(format::HandleId                             physical_device_id,
                                            const std::vector<format::DeviceMemoryType>& memory_types,
                                            const std::vector<format::DeviceMemoryHeap>& memory_heaps) override;

    virtual void
    ProcessSetOpaqueAddressCommand(format::HandleId device_id, format::HandleId object_id, uint64_t address) override;

    virtual void ProcessSetRayTracingShaderGroupHandlesCommand(format::HandleId device_id,
                                                               format::HandleId pipeline_id,
                                                               size_t           data_size,
                                                               const uint8_t*   data) override;

    virtual void
    ProcessSetSwapchainImageStateCommand(format::HandleId                                    device_id,
                                         format::HandleId                                    swapchain_id,
                                         uint32_t                                            last_presented_image,
                                         const std::vector<format::SwapchainImageStateInfo>& image_info) override;

    virtual void ProcessBeginResourceInitCommand(format::HandleId device_id,
                                                 uint64_t         max_resource_size,
                                                 uint64_t         max_copy_size) override;

    virtual void ProcessEndResourceInitCommand(format::HandleId device_id) override;

    virtual void ProcessInitBufferCommand(format::HandleId device_id,
                                          format::HandleId buffer_id,
                                          uint64_t         data_size,
                                          const uint8_t*   data) override;

    virtual void ProcessInitImageCommand(format::HandleId             device_id,
                                         format::HandleId             image_id,
                                         uint64_t                     data_size,
                                         uint32_t                     aspect,
                                         uint32_t                     layout,
                                         const std::vector<uint64_t>& level_sizes,
                                         const uint8_t*               data) override;

    virtual void Process_vkUpdateDescriptorSetWithTemplate(format::HandleId                 device,
                                                           format::HandleId                 descriptorSet,
                                                           format::HandleId                 descriptorUpdateTemplate,
                                                           DescriptorUpdateTemplateDecoder* pData) override;

    virtual void Process_vkCmdPushDescriptorSetWithTemplateKHR(format::HandleId commandBuffer,
                                                               format::HandleId descriptorUpdateTemplate,
                                                               format::HandleId layout,
                                                               uint32_t         set,
                                                               DescriptorUpdateTemplateDecoder* pData) override;

    virtual void Process_vkUpdateDescriptorSetWithTemplateKHR(format::HandleId                 device,
                                                              format::HandleId                 descriptorSet,
                                                              format::HandleId                 descriptorUpdateTemplate,
                                                              DescriptorUpdateTemplateDecoder* pData) override;

  protected:
    const VulkanObjectInfoTable& GetObjectInfoTable() const { return object_info_table_; }

    VulkanObjectInfoTable& GetObjectInfoTable() { return object_info_table_; }

    const encode::InstanceTable* GetInstanceTable(const void* handle) const;

    const encode::DeviceTable* GetDeviceTable(const void* handle) const;

    void* PreProcessExternalObject(uint64_t object_id, format::ApiCallId call_id, const char* call_name);

    void PostProcessExternalObject(
        VkResult replay_reslt, uint64_t object_id, void* object, format::ApiCallId call_id, const char* call_name);

    const VkAllocationCallbacks*
    GetAllocationCallbacks(const StructPointerDecoder<Decoded_VkAllocationCallbacks>* original_callbacks);

    void CheckResult(const char* func_name, VkResult original, VkResult replay);

    template <typename T>
    typename T::HandleType MapHandle(format::HandleId id,
                                     const T* (VulkanObjectInfoTable::*MapFunc)(format::HandleId) const) const
    {
        return handle_mapping::MapHandle(id, object_info_table_, MapFunc);
    }

    uint64_t MapHandle(uint64_t object, VkObjectType object_type)
    {
        return handle_mapping::MapHandle(object, object_type, object_info_table_);
    }

    uint64_t MapHandle(uint64_t object, VkDebugReportObjectTypeEXT object_type)
    {
        return handle_mapping::MapHandle(object, object_type, object_info_table_);
    }

    template <typename T>
    typename T::HandleType* MapHandles(HandlePointerDecoder<typename T::HandleType>* handles_pointer,
                                       size_t                                        handles_len,
                                       const T* (VulkanObjectInfoTable::*MapFunc)(format::HandleId) const) const
    {
        // This parameter is only referenced by debug builds.
        GFXRECON_UNREFERENCED_PARAMETER(handles_len);

        typename T::HandleType* handles = nullptr;

        if (handles_pointer != nullptr)
        {
            // The handle and ID array sizes are expected to be the same for mapping operations.
            assert(handles_len == handles_pointer->GetLength());

            handles = handle_mapping::MapHandleArray(handles_pointer, object_info_table_, MapFunc);
        }

        return handles;
    }

    template <typename T>
    void AddHandle(format::HandleId              parent_id,
                   const format::HandleId*       id,
                   const typename T::HandleType* handle,
                   T&&                           initial_info,
                   void (VulkanObjectInfoTable::*AddFunc)(T&&))
    {
        if ((id != nullptr) && (handle != nullptr))
        {
            handle_mapping::AddHandle(
                parent_id, *id, *handle, std::forward<T>(initial_info), &object_info_table_, AddFunc);
        }
    }

    template <typename T>
    void AddHandle(format::HandleId              parent_id,
                   const format::HandleId*       id,
                   const typename T::HandleType* handle,
                   void (VulkanObjectInfoTable::*AddFunc)(T&&))
    {
        if ((id != nullptr) && (handle != nullptr))
        {
            handle_mapping::AddHandle(parent_id, *id, *handle, &object_info_table_, AddFunc);
        }
    }

    template <typename T>
    void AddHandles(format::HandleId              parent_id,
                    const format::HandleId*       ids,
                    size_t                        ids_len,
                    const typename T::HandleType* handles,
                    size_t                        handles_len,
                    std::vector<T>&&              initial_infos,
                    void (VulkanObjectInfoTable::*AddFunc)(T&&))
    {
        handle_mapping::AddHandleArray(
            parent_id, ids, ids_len, handles, handles_len, std::move(initial_infos), &object_info_table_, AddFunc);
    }

    template <typename T>
    void AddHandles(format::HandleId              parent_id,
                    const format::HandleId*       ids,
                    size_t                        ids_len,
                    const typename T::HandleType* handles,
                    size_t                        handles_len,
                    void (VulkanObjectInfoTable::*AddFunc)(T&&))
    {
        handle_mapping::AddHandleArray(parent_id, ids, ids_len, handles, handles_len, &object_info_table_, AddFunc);
    }

    template <typename S, typename T>
    void AddPoolHandles(format::HandleId              parent_id,
                        format::HandleId              pool_id,
                        const format::HandleId*       ids,
                        size_t                        ids_len,
                        const typename T::HandleType* handles,
                        size_t                        handles_len,
                        std::vector<T>&&              initial_infos,
                        S* (VulkanObjectInfoTable::*GetPoolInfoFunc)(format::HandleId),
                        void (VulkanObjectInfoTable::*AddFunc)(T&&))
    {
        handle_mapping::AddHandleArray(parent_id,
                                       pool_id,
                                       ids,
                                       ids_len,
                                       handles,
                                       handles_len,
                                       std::move(initial_infos),
                                       &object_info_table_,
                                       GetPoolInfoFunc,
                                       AddFunc);
    }

    template <typename S, typename T>
    void AddPoolHandles(format::HandleId              parent_id,
                        format::HandleId              pool_id,
                        const format::HandleId*       ids,
                        size_t                        ids_len,
                        const typename T::HandleType* handles,
                        size_t                        handles_len,
                        S* (VulkanObjectInfoTable::*GetPoolInfoFunc)(format::HandleId),
                        void (VulkanObjectInfoTable::*AddFunc)(T&&))
    {
        handle_mapping::AddHandleArray(
            parent_id, pool_id, ids, ids_len, handles, handles_len, &object_info_table_, GetPoolInfoFunc, AddFunc);
    }

    void RemoveHandle(format::HandleId id, void (VulkanObjectInfoTable::*RemoveFunc)(format::HandleId))
    {
        handle_mapping::RemoveHandle(id, &object_info_table_, RemoveFunc);
    }

    template <typename T>
    void RemovePoolHandle(format::HandleId id,
                          T* (VulkanObjectInfoTable::*GetPoolInfoFunc)(format::HandleId),
                          void (VulkanObjectInfoTable::*RemovePoolFunc)(format::HandleId),
                          void (VulkanObjectInfoTable::*RemoveObjectFunc)(format::HandleId))
    {
        handle_mapping::RemovePoolHandle(id, &object_info_table_, GetPoolInfoFunc, RemovePoolFunc, RemoveObjectFunc);
    }

    template <typename S, typename T>
    void RemovePoolHandles(format::HandleId                                    pool_id,
                           const HandlePointerDecoder<typename T::HandleType>* handles_pointer,
                           size_t                                              handles_len,
                           S* (VulkanObjectInfoTable::*GetPoolInfoFunc)(format::HandleId),
                           void (VulkanObjectInfoTable::*RemoveFunc)(format::HandleId))
    {
        // This parameter is only referenced by debug builds.
        GFXRECON_UNREFERENCED_PARAMETER(handles_len);

        if (handles_pointer != nullptr)
        {
            // The handle and ID array sizes are expected to be the same for mapping operations.
            assert(handles_len == handles_pointer->GetLength());
            handle_mapping::RemoveHandleArray<S, T>(
                pool_id, handles_pointer, &object_info_table_, GetPoolInfoFunc, RemoveFunc);
        }
    }

    template <typename HandleInfoT>
    void SetOutputArrayCount(format::HandleId handle_id,
                             uint32_t         index,
                             size_t           count,
                             HandleInfoT* (VulkanObjectInfoTable::*HandleInfoFunc)(format::HandleId))
    {
        HandleInfoT* info = (object_info_table_.*HandleInfoFunc)(handle_id);
        if (info != nullptr)
        {
            info->array_counts[index] = static_cast<size_t>(count);
        }
    }

    template <typename CountT, typename HandleInfoT, typename ArrayT>
    CountT GetOutputArrayCount(const char*                   func_name,
                               VkResult                      original_result,
                               format::HandleId              handle_id,
                               uint32_t                      index,
                               const PointerDecoder<CountT>* original_count,
                               const ArrayT*                 original_array,
                               const HandleInfoT* (VulkanObjectInfoTable::*HandleInfoFunc)(format::HandleId) const)
    {
        assert((original_count != nullptr) && (original_array != nullptr));

        CountT replay_count = 0;

        if (!original_count->IsNull() && !original_array->IsNull())
        {
            // When the array parameter is not null, start with array count set equal to the capture count and then
            // adjust if the replay count is different.
            replay_count = (*original_count->GetPointer());

            // Only adjust the replay array count if the call succeeded on capture so that errors generated at capture,
            // such as VK_INCOMPLETE, continue to be generated at replay.
            if (original_result == VK_SUCCESS)
            {
                const HandleInfoT* info = (object_info_table_.*HandleInfoFunc)(handle_id);
                if (info != nullptr)
                {
                    auto entry = info->array_counts.find(index);
                    if ((entry != info->array_counts.end()) && (entry->second != replay_count))
                    {
                        GFXRECON_LOG_INFO("Replay adjusted the %s array count: capture count = %" PRIuPTR
                                          ", replay count = %" PRIuPTR,
                                          func_name,
                                          static_cast<size_t>(replay_count),
                                          entry->second);
                        replay_count = static_cast<CountT>(entry->second);
                    }
                }
            }
        }

        return replay_count;
    }

    //
    // Replay function overrides provided to the replay consumer code generator with replay_overrides.json
    //

    VkResult OverrideCreateInstance(VkResult                                                   original_result,
                                    const StructPointerDecoder<Decoded_VkInstanceCreateInfo>*  pCreateInfo,
                                    const StructPointerDecoder<Decoded_VkAllocationCallbacks>* pAllocator,
                                    HandlePointerDecoder<VkInstance>*                          pInstance);

    VkResult OverrideCreateDevice(VkResult                                                   original_result,
                                  PhysicalDeviceInfo*                                        physical_device_info,
                                  const StructPointerDecoder<Decoded_VkDeviceCreateInfo>*    pCreateInfo,
                                  const StructPointerDecoder<Decoded_VkAllocationCallbacks>* pAllocator,
                                  HandlePointerDecoder<VkDevice>*                            pDevice);

    void OverrideDestroyDevice(PFN_vkDestroyDevice                                        func,
                               const DeviceInfo*                                          device_info,
                               const StructPointerDecoder<Decoded_VkAllocationCallbacks>* pAllocator);

    VkResult OverrideEnumeratePhysicalDevices(PFN_vkEnumeratePhysicalDevices          func,
                                              VkResult                                original_result,
                                              InstanceInfo*                           instance_info,
                                              PointerDecoder<uint32_t>*               pPhysicalDeviceCount,
                                              HandlePointerDecoder<VkPhysicalDevice>* pPhysicalDevices);

    VkResult OverrideEnumeratePhysicalDeviceGroups(
        PFN_vkEnumeratePhysicalDeviceGroups                            func,
        VkResult                                                       original_result,
        InstanceInfo*                                                  instance_info,
        PointerDecoder<uint32_t>*                                      pPhysicalDeviceGroupCount,
        StructPointerDecoder<Decoded_VkPhysicalDeviceGroupProperties>* pPhysicalDeviceGroupProperties);

    void OverrideGetPhysicalDeviceProperties(PFN_vkGetPhysicalDeviceProperties func,
                                             PhysicalDeviceInfo*               physical_device_info,
                                             StructPointerDecoder<Decoded_VkPhysicalDeviceProperties>* pProperties);

    void OverrideGetPhysicalDeviceProperties2(PFN_vkGetPhysicalDeviceProperties2 func,
                                              PhysicalDeviceInfo*                physical_device_info,
                                              StructPointerDecoder<Decoded_VkPhysicalDeviceProperties2>* pProperties);

    void OverrideGetPhysicalDeviceMemoryProperties(
        PFN_vkGetPhysicalDeviceMemoryProperties                         func,
        PhysicalDeviceInfo*                                             physical_device_info,
        StructPointerDecoder<Decoded_VkPhysicalDeviceMemoryProperties>* pMemoryProperties);

    void OverrideGetPhysicalDeviceMemoryProperties2(
        PFN_vkGetPhysicalDeviceMemoryProperties2                         func,
        PhysicalDeviceInfo*                                              physical_device_info,
        StructPointerDecoder<Decoded_VkPhysicalDeviceMemoryProperties2>* pMemoryProperties);

    VkResult OverrideWaitForFences(PFN_vkWaitForFences                  func,
                                   VkResult                             original_result,
                                   const DeviceInfo*                    device_info,
                                   uint32_t                             fenceCount,
                                   const HandlePointerDecoder<VkFence>* pFences,
                                   VkBool32                             waitAll,
                                   uint64_t                             timeout);

    VkResult OverrideGetFenceStatus(PFN_vkGetFenceStatus func,
                                    VkResult             original_result,
                                    const DeviceInfo*    device_info,
                                    const FenceInfo*     fence_info);

    VkResult OverrideGetEventStatus(PFN_vkGetEventStatus func,
                                    VkResult             original_result,
                                    const DeviceInfo*    device_info,
                                    const EventInfo*     event_info);

    VkResult OverrideGetQueryPoolResults(PFN_vkGetQueryPoolResults func,
                                         VkResult                  original_result,
                                         const DeviceInfo*         device_info,
                                         const QueryPoolInfo*      query_pool_info,
                                         uint32_t                  firstQuery,
                                         uint32_t                  queryCount,
                                         size_t                    dataSize,
                                         PointerDecoder<uint8_t>*  pData,
                                         VkDeviceSize              stride,
                                         VkQueryResultFlags        flags);

    VkResult OverrideQueueSubmit(PFN_vkQueueSubmit                                 func,
                                 VkResult                                          original_result,
                                 const QueueInfo*                                  queue_info,
                                 uint32_t                                          submitCount,
                                 const StructPointerDecoder<Decoded_VkSubmitInfo>* pSubmits,
                                 const FenceInfo*                                  fence_info);

    VkResult OverrideQueueBindSparse(PFN_vkQueueBindSparse                                 func,
                                     VkResult                                              original_result,
                                     const QueueInfo*                                      queue_info,
                                     uint32_t                                              bindInfoCount,
                                     const StructPointerDecoder<Decoded_VkBindSparseInfo>* pBindInfo,
                                     const FenceInfo*                                      fence_info);

    VkResult OverrideCreateDescriptorPool(PFN_vkCreateDescriptorPool func,
                                          VkResult                   original_result,
                                          const DeviceInfo*          device_info,
                                          const StructPointerDecoder<Decoded_VkDescriptorPoolCreateInfo>* pCreateInfo,
                                          const StructPointerDecoder<Decoded_VkAllocationCallbacks>*      pAllocator,
                                          HandlePointerDecoder<VkDescriptorPool>* pDescriptorPool);

    void OverrideDestroyDescriptorPool(PFN_vkDestroyDescriptorPool                                func,
                                       const DeviceInfo*                                          device_info,
                                       DescriptorPoolInfo*                                        descriptor_pool_info,
                                       const StructPointerDecoder<Decoded_VkAllocationCallbacks>* pAllocator);

    VkResult
    OverrideAllocateDescriptorSets(PFN_vkAllocateDescriptorSets                                     func,
                                   VkResult                                                         original_result,
                                   const DeviceInfo*                                                device_info,
                                   const StructPointerDecoder<Decoded_VkDescriptorSetAllocateInfo>* pAllocateInfo,
                                   HandlePointerDecoder<VkDescriptorSet>*                           pDescriptorSets);

    VkResult
    OverrideAllocateCommandBuffers(PFN_vkAllocateCommandBuffers                                     func,
                                   VkResult                                                         original_result,
                                   const DeviceInfo*                                                device_info,
                                   const StructPointerDecoder<Decoded_VkCommandBufferAllocateInfo>* pAllocateInfo,
                                   HandlePointerDecoder<VkCommandBuffer>*                           pCommandBuffers);

    VkResult OverrideAllocateMemory(PFN_vkAllocateMemory                                       func,
                                    VkResult                                                   original_result,
                                    const DeviceInfo*                                          device_info,
                                    const StructPointerDecoder<Decoded_VkMemoryAllocateInfo>*  pAllocateInfo,
                                    const StructPointerDecoder<Decoded_VkAllocationCallbacks>* pAllocator,
                                    HandlePointerDecoder<VkDeviceMemory>*                      pMemory);

    VkResult OverrideMapMemory(PFN_vkMapMemory   func,
                               VkResult          original_result,
                               const DeviceInfo* device_info,
                               DeviceMemoryInfo* memory_info,
                               VkDeviceSize      offset,
                               VkDeviceSize      size,
                               VkMemoryMapFlags  flags,
                               void**            ppData);

    void OverrideUnmapMemory(PFN_vkUnmapMemory func, const DeviceInfo* device_info, DeviceMemoryInfo* memory_info);

    VkResult OverrideFlushMappedMemoryRanges(PFN_vkFlushMappedMemoryRanges                            func,
                                             VkResult                                                 original_result,
                                             const DeviceInfo*                                        device_info,
                                             uint32_t                                                 memoryRangeCount,
                                             const StructPointerDecoder<Decoded_VkMappedMemoryRange>* pMemoryRanges);

    VkResult
    OverrideInvalidateMappedMemoryRanges(PFN_vkInvalidateMappedMemoryRanges                       func,
                                         VkResult                                                 original_result,
                                         const DeviceInfo*                                        device_info,
                                         uint32_t                                                 memoryRangeCount,
                                         const StructPointerDecoder<Decoded_VkMappedMemoryRange>* pMemoryRanges);

    void OverrideFreeMemory(PFN_vkFreeMemory                                           func,
                            const DeviceInfo*                                          device_info,
                            DeviceMemoryInfo*                                          memory_info,
                            const StructPointerDecoder<Decoded_VkAllocationCallbacks>* pAllocator);

    VkResult OverrideBindBufferMemory(PFN_vkBindBufferMemory func,
                                      VkResult               original_result,
                                      const DeviceInfo*      device_info,
                                      BufferInfo*            buffer_info,
                                      DeviceMemoryInfo*      memory_info,
                                      VkDeviceSize           memoryOffset);

    VkResult OverrideBindBufferMemory2(PFN_vkBindBufferMemory2                                     func,
                                       VkResult                                                    original_result,
                                       const DeviceInfo*                                           device_info,
                                       uint32_t                                                    bindInfoCount,
                                       const StructPointerDecoder<Decoded_VkBindBufferMemoryInfo>* pBindInfos);

    VkResult OverrideBindImageMemory(PFN_vkBindImageMemory func,
                                     VkResult              original_result,
                                     const DeviceInfo*     device_info,
                                     ImageInfo*            image_info,
                                     DeviceMemoryInfo*     memory_info,
                                     VkDeviceSize          memoryOffset);

    VkResult OverrideBindImageMemory2(PFN_vkBindImageMemory2                                     func,
                                      VkResult                                                   original_result,
                                      const DeviceInfo*                                          device_info,
                                      uint32_t                                                   bindInfoCount,
                                      const StructPointerDecoder<Decoded_VkBindImageMemoryInfo>* pBindInfos);

    VkResult OverrideCreateBuffer(PFN_vkCreateBuffer                                         func,
                                  VkResult                                                   original_result,
                                  const DeviceInfo*                                          device_info,
                                  const StructPointerDecoder<Decoded_VkBufferCreateInfo>*    pCreateInfo,
                                  const StructPointerDecoder<Decoded_VkAllocationCallbacks>* pAllocator,
                                  HandlePointerDecoder<VkBuffer>*                            pBuffer);

    void OverrideDestroyBuffer(PFN_vkDestroyBuffer                                        func,
                               const DeviceInfo*                                          device_info,
                               BufferInfo*                                                buffer_info,
                               const StructPointerDecoder<Decoded_VkAllocationCallbacks>* pAllocator);

    VkResult OverrideCreateImage(PFN_vkCreateImage                                          func,
                                 VkResult                                                   original_result,
                                 const DeviceInfo*                                          device_info,
                                 const StructPointerDecoder<Decoded_VkImageCreateInfo>*     pCreateInfo,
                                 const StructPointerDecoder<Decoded_VkAllocationCallbacks>* pAllocator,
                                 HandlePointerDecoder<VkImage>*                             pImage);

    void OverrideDestroyImage(PFN_vkDestroyImage                                         func,
                              const DeviceInfo*                                          device_info,
                              ImageInfo*                                                 image_info,
                              const StructPointerDecoder<Decoded_VkAllocationCallbacks>* pAllocator);

    void OverrideGetImageSubresourceLayout(PFN_vkGetImageSubresourceLayout                         func,
                                           const DeviceInfo*                                       device_info,
                                           const ImageInfo*                                        image_info,
                                           const StructPointerDecoder<Decoded_VkImageSubresource>* pSubresource,
                                           StructPointerDecoder<Decoded_VkSubresourceLayout>*      pLayout);

    VkResult OverrideCreateDescriptorUpdateTemplate(
        PFN_vkCreateDescriptorUpdateTemplate                                      func,
        VkResult                                                                  original_result,
        const DeviceInfo*                                                         device_info,
        const StructPointerDecoder<Decoded_VkDescriptorUpdateTemplateCreateInfo>* pCreateInfo,
        const StructPointerDecoder<Decoded_VkAllocationCallbacks>*                pAllocator,
        HandlePointerDecoder<VkDescriptorUpdateTemplate>*                         pDescriptorUpdateTemplate);

    void OverrideDestroyDescriptorUpdateTemplate(PFN_vkDestroyDescriptorUpdateTemplate func,
                                                 const DeviceInfo*                     device_info,
                                                 const DescriptorUpdateTemplateInfo*   descriptor_update_template_info,
                                                 const StructPointerDecoder<Decoded_VkAllocationCallbacks>* pAllocator);

    VkResult OverrideCreateShaderModule(PFN_vkCreateShaderModule                                      func,
                                        VkResult                                                      original_result,
                                        const DeviceInfo*                                             device_info,
                                        const StructPointerDecoder<Decoded_VkShaderModuleCreateInfo>* pCreateInfo,
                                        const StructPointerDecoder<Decoded_VkAllocationCallbacks>*    pAllocator,
                                        HandlePointerDecoder<VkShaderModule>*                         pShaderModule);

    VkResult OverrideGetPipelineCacheData(PFN_vkGetPipelineCacheData func,
                                          VkResult                   original_result,
                                          const DeviceInfo*          device_info,
                                          const PipelineCacheInfo*   pipeline_cache_info,
                                          PointerDecoder<size_t>*    pDataSize,
                                          PointerDecoder<uint8_t>*   pData);

    VkResult OverrideCreatePipelineCache(PFN_vkCreatePipelineCache                                      func,
                                         VkResult                                                       original_result,
                                         const DeviceInfo*                                              device_info,
                                         const StructPointerDecoder<Decoded_VkPipelineCacheCreateInfo>* pCreateInfo,
                                         const StructPointerDecoder<Decoded_VkAllocationCallbacks>*     pAllocator,
                                         HandlePointerDecoder<VkPipelineCache>*                         pPipelineCache);

    VkResult OverrideResetDescriptorPool(PFN_vkResetDescriptorPool  func,
                                         VkResult                   original_result,
                                         const DeviceInfo*          device_info,
                                         DescriptorPoolInfo*        pool_info,
                                         VkDescriptorPoolResetFlags flags);

    VkResult OverrideCreateDebugReportCallbackEXT(
        PFN_vkCreateDebugReportCallbackEXT                                      func,
        VkResult                                                                original_result,
        const InstanceInfo*                                                     instance_info,
        const StructPointerDecoder<Decoded_VkDebugReportCallbackCreateInfoEXT>* pCreateInfo,
        const StructPointerDecoder<Decoded_VkAllocationCallbacks>*              pAllocator,
        HandlePointerDecoder<VkDebugReportCallbackEXT>*                         pCallback);

    VkResult OverrideCreateDebugUtilsMessengerEXT(
        PFN_vkCreateDebugUtilsMessengerEXT                                      func,
        VkResult                                                                original_result,
        const InstanceInfo*                                                     instance_info,
        const StructPointerDecoder<Decoded_VkDebugUtilsMessengerCreateInfoEXT>* pCreateInfo,
        const StructPointerDecoder<Decoded_VkAllocationCallbacks>*              pAllocator,
        HandlePointerDecoder<VkDebugUtilsMessengerEXT>*                         pMessenger);

    VkResult OverrideCreateSwapchainKHR(PFN_vkCreateSwapchainKHR                                      func,
                                        VkResult                                                      original_result,
                                        DeviceInfo*                                                   device_info,
                                        const StructPointerDecoder<Decoded_VkSwapchainCreateInfoKHR>* pCreateInfo,
                                        const StructPointerDecoder<Decoded_VkAllocationCallbacks>*    pAllocator,
                                        HandlePointerDecoder<VkSwapchainKHR>*                         pSwapchain);

    void OverrideDestroySwapchainKHR(PFN_vkDestroySwapchainKHR                                  func,
                                     DeviceInfo*                                                device_info,
                                     const SwapchainKHRInfo*                                    swapchain_info,
                                     const StructPointerDecoder<Decoded_VkAllocationCallbacks>* pAllocator);

    VkResult OverrideGetSwapchainImagesKHR(PFN_vkGetSwapchainImagesKHR    func,
                                           VkResult                       original_result,
                                           const DeviceInfo*              device_info,
                                           SwapchainKHRInfo*              swapchain_info,
                                           PointerDecoder<uint32_t>*      pSwapchainImageCount,
                                           HandlePointerDecoder<VkImage>* pSwapchainImages);

    VkResult OverrideAcquireNextImageKHR(PFN_vkAcquireNextImageKHR func,
                                         VkResult                  original_result,
                                         const DeviceInfo*         device_info,
                                         SwapchainKHRInfo*         swapchain_info,
                                         uint64_t                  timeout,
                                         SemaphoreInfo*            semaphore_info,
                                         FenceInfo*                fence_info,
                                         PointerDecoder<uint32_t>* pImageIndex);

    VkResult OverrideAcquireNextImage2KHR(PFN_vkAcquireNextImage2KHR func,
                                          VkResult                   original_result,
                                          const DeviceInfo*          device_info,
                                          const StructPointerDecoder<Decoded_VkAcquireNextImageInfoKHR>* pAcquireInfo,
                                          PointerDecoder<uint32_t>*                                      pImageIndex);

    VkResult OverrideQueuePresentKHR(PFN_vkQueuePresentKHR                                 func,
                                     VkResult                                              original_result,
                                     const QueueInfo*                                      queue_info,
                                     const StructPointerDecoder<Decoded_VkPresentInfoKHR>* pPresentInfo);

    VkResult OverrideImportSemaphoreFdKHR(
        PFN_vkImportSemaphoreFdKHR                                      func,
        VkResult                                                        original_result,
        const DeviceInfo*                                               device_info,
        const StructPointerDecoder<Decoded_VkImportSemaphoreFdInfoKHR>* pImportSemaphoreFdInfo);

    VkResult OverrideGetSemaphoreFdKHR(PFN_vkGetSemaphoreFdKHR                                      func,
                                       VkResult                                                     original_result,
                                       const DeviceInfo*                                            device_info,
                                       const StructPointerDecoder<Decoded_VkSemaphoreGetFdInfoKHR>* pGetFdInfo,
                                       const PointerDecoder<int>*                                   pFd);

    VkResult OverrideImportSemaphoreWin32HandleKHR(
        PFN_vkImportSemaphoreWin32HandleKHR                                      func,
        VkResult                                                                 original_result,
        const DeviceInfo*                                                        device_info,
        const StructPointerDecoder<Decoded_VkImportSemaphoreWin32HandleInfoKHR>* pImportSemaphoreWin32HandleInfo);

    VkResult OverrideGetSemaphoreWin32HandleKHR(
        PFN_vkGetSemaphoreWin32HandleKHR                                      func,
        VkResult                                                              original_result,
        const DeviceInfo*                                                     device_info,
        const StructPointerDecoder<Decoded_VkSemaphoreGetWin32HandleInfoKHR>* pGetWin32HandleInfo,
        const PointerDecoder<uint64_t, void*>*                                pHandle);

    VkResult OverrideGetRandROutputDisplayEXT(PFN_vkGetRandROutputDisplayEXT      func,
                                              VkResult                            original_result,
                                              const PhysicalDeviceInfo*           physicalDevice,
                                              Display*                            dpy,
                                              RROutput                            rrOutput,
                                              HandlePointerDecoder<VkDisplayKHR>* pDisplay);

    // Window/Surface related overrides, which can transform the window/surface type from the platform
    // specific type found in the trace file to the platform specific type used for replay.
    VkResult
    OverrideCreateAndroidSurfaceKHR(PFN_vkCreateAndroidSurfaceKHR                                      func,
                                    VkResult                                                           original_result,
                                    InstanceInfo*                                                      instance_info,
                                    const StructPointerDecoder<Decoded_VkAndroidSurfaceCreateInfoKHR>* pCreateInfo,
                                    const StructPointerDecoder<Decoded_VkAllocationCallbacks>*         pAllocator,
                                    HandlePointerDecoder<VkSurfaceKHR>*                                pSurface);

    VkResult OverrideCreateWin32SurfaceKHR(PFN_vkCreateWin32SurfaceKHR func,
                                           VkResult                    original_result,
                                           InstanceInfo*               instance_info,
                                           const StructPointerDecoder<Decoded_VkWin32SurfaceCreateInfoKHR>* pCreateInfo,
                                           const StructPointerDecoder<Decoded_VkAllocationCallbacks>*       pAllocator,
                                           HandlePointerDecoder<VkSurfaceKHR>*                              pSurface);

    VkBool32
    OverrideGetPhysicalDeviceWin32PresentationSupportKHR(PFN_vkGetPhysicalDeviceWin32PresentationSupportKHR func,
                                                         const PhysicalDeviceInfo* physical_device_info,
                                                         uint32_t                  queueFamilyIndex);

    VkResult OverrideCreateXcbSurfaceKHR(PFN_vkCreateXcbSurfaceKHR                                      func,
                                         VkResult                                                       original_result,
                                         InstanceInfo*                                                  instance_info,
                                         const StructPointerDecoder<Decoded_VkXcbSurfaceCreateInfoKHR>* pCreateInfo,
                                         const StructPointerDecoder<Decoded_VkAllocationCallbacks>*     pAllocator,
                                         HandlePointerDecoder<VkSurfaceKHR>*                            pSurface);

    VkBool32 OverrideGetPhysicalDeviceXcbPresentationSupportKHR(PFN_vkGetPhysicalDeviceXcbPresentationSupportKHR func,
                                                                const PhysicalDeviceInfo* physical_device_info,
                                                                uint32_t                  queueFamilyIndex,
                                                                xcb_connection_t*         connection,
                                                                xcb_visualid_t            visual_id);

    VkResult OverrideCreateXlibSurfaceKHR(PFN_vkCreateXlibSurfaceKHR func,
                                          VkResult                   original_result,
                                          InstanceInfo*              instance_info,
                                          const StructPointerDecoder<Decoded_VkXlibSurfaceCreateInfoKHR>* pCreateInfo,
                                          const StructPointerDecoder<Decoded_VkAllocationCallbacks>*      pAllocator,
                                          HandlePointerDecoder<VkSurfaceKHR>*                             pSurface);

    VkBool32 OverrideGetPhysicalDeviceXlibPresentationSupportKHR(PFN_vkGetPhysicalDeviceXlibPresentationSupportKHR func,
                                                                 const PhysicalDeviceInfo* physical_device_info,
                                                                 uint32_t                  queueFamilyIndex,
                                                                 Display*                  dpy,
                                                                 VisualID                  visualID);

    VkResult
    OverrideCreateWaylandSurfaceKHR(PFN_vkCreateWaylandSurfaceKHR                                      func,
                                    VkResult                                                           original_result,
                                    InstanceInfo*                                                      instance_info,
                                    const StructPointerDecoder<Decoded_VkWaylandSurfaceCreateInfoKHR>* pCreateInfo,
                                    const StructPointerDecoder<Decoded_VkAllocationCallbacks>*         pAllocator,
                                    HandlePointerDecoder<VkSurfaceKHR>*                                pSurface);

    VkBool32
    OverrideGetPhysicalDeviceWaylandPresentationSupportKHR(PFN_vkGetPhysicalDeviceWaylandPresentationSupportKHR func,
                                                           const PhysicalDeviceInfo* physical_device_info,
                                                           uint32_t                  queueFamilyIndex,
                                                           struct wl_display*        display);

    void OverrideDestroySurfaceKHR(PFN_vkDestroySurfaceKHR                                    func,
                                   InstanceInfo*                                              instance_info,
                                   const SurfaceKHRInfo*                                      surface_info,
                                   const StructPointerDecoder<Decoded_VkAllocationCallbacks>* pAllocator);

    VkResult OverrideCreateAccelerationStructureKHR(
        PFN_vkCreateAccelerationStructureKHR                                      func,
        VkResult                                                                  original_result,
        const DeviceInfo*                                                         device_info,
        const StructPointerDecoder<Decoded_VkAccelerationStructureCreateInfoKHR>* pCreateInfo,
        const StructPointerDecoder<Decoded_VkAllocationCallbacks>*                pAllocator,
        HandlePointerDecoder<VkAccelerationStructureKHR>*                         pAccelerationStructureKHR);

    VkResult OverrideCreateRayTracingPipelinesKHR(
        PFN_vkCreateRayTracingPipelinesKHR                                     func,
        VkResult                                                               original_result,
        const DeviceInfo*                                                      device_info,
        const DeferredOperationKHRInfo*                                        deferred_operation_info,
        const PipelineCacheInfo*                                               pipeline_cache_info,
        uint32_t                                                               createInfoCount,
        const StructPointerDecoder<Decoded_VkRayTracingPipelineCreateInfoKHR>* pCreateInfos,
        const StructPointerDecoder<Decoded_VkAllocationCallbacks>*             pAllocator,
        HandlePointerDecoder<VkPipeline>*                                      pPipelines);

    VkDeviceAddress
    OverrideGetBufferDeviceAddress(PFN_vkGetBufferDeviceAddress                                   func,
                                   const DeviceInfo*                                              device_info,
                                   const StructPointerDecoder<Decoded_VkBufferDeviceAddressInfo>* pInfo);

    void OverrideGetAccelerationStructureDeviceAddressKHR(
        PFN_vkGetAccelerationStructureDeviceAddressKHR                                   func,
        const DeviceInfo*                                                                device_info,
        const StructPointerDecoder<Decoded_VkAccelerationStructureDeviceAddressInfoKHR>* pInfo);

    VkResult OverrideGetRayTracingShaderGroupHandlesKHR(PFN_vkGetRayTracingShaderGroupHandlesKHR func,
                                                        VkResult                                 original_result,
                                                        const DeviceInfo*                        device_info,
                                                        const PipelineInfo*                      pipeline_info,
                                                        uint32_t                                 firstGroup,
                                                        uint32_t                                 groupCount,
                                                        size_t                                   dataSize,
                                                        PointerDecoder<uint8_t>*                 pData);

  private:
    void RaiseFatalError(const char* message) const;

    void InitializeLoader();

    void AddInstanceTable(VkInstance instance);

    void AddDeviceTable(VkDevice device, PFN_vkGetDeviceProcAddr gpa);

    PFN_vkGetDeviceProcAddr GetDeviceAddrProc(VkPhysicalDevice physical_device);

    PFN_vkCreateDevice GetCreateDeviceProc(VkPhysicalDevice physical_device);

    void SetInstancePhysicalDeviceEntries(InstanceInfo*           instance_info,
                                          size_t                  capture_device_count,
                                          const format::HandleId* capture_devices,
                                          size_t                  replay_device_count,
                                          const VkPhysicalDevice* replay_devices);

    void CheckReplayDeviceInfo(PhysicalDeviceInfo* physical_device_info);

    void SetPhysicalDeviceInstanceInfo(InstanceInfo*       instance_info,
                                       PhysicalDeviceInfo* physical_device_info,
                                       VkPhysicalDevice    replay_device);

    void SetPhysicalDeviceProperties(PhysicalDeviceInfo*               physical_device_info,
                                     const VkPhysicalDeviceProperties* capture_properties,
                                     const VkPhysicalDeviceProperties* replay_properties);

    void SetPhysicalDeviceMemoryProperties(PhysicalDeviceInfo*                     physical_device_info,
                                           const VkPhysicalDeviceMemoryProperties* capture_properties,
                                           const VkPhysicalDeviceMemoryProperties* replay_properties);

    // Can override PhysicalDeviceInfo::handle and PhysicalDeviceInfo::replay_device_info based on comparison between
    // capture and replay physical device properties or GPU override settings.
    void SelectPhysicalDevice(PhysicalDeviceInfo* physical_device_info);

    bool GetOverrideDevice(InstanceInfo* instance_info, PhysicalDeviceInfo* physical_device_info);

    void GetMatchingDevice(InstanceInfo* instance_info, PhysicalDeviceInfo* physical_device_info);

    void CheckPhysicalDeviceCompatibility(PhysicalDeviceInfo* physical_device_info);

    bool CheckTrimDeviceExtensions(VkPhysicalDevice physical_device, std::vector<std::string>* extensions);

    void InitializeResourceAllocator(const PhysicalDeviceInfo*       physical_device_info,
                                     VkDevice                        device,
                                     const std::vector<std::string>& enabled_device_extensions,
                                     VulkanResourceAllocator*        allocator);

    VkResult CreateSurface(InstanceInfo* instance_info, VkFlags flags, HandlePointerDecoder<VkSurfaceKHR>* surface);

    void MapDescriptorUpdateTemplateHandles(const DescriptorUpdateTemplateInfo* update_template_info,
                                            DescriptorUpdateTemplateDecoder*    decoder);

    void GetImportedSemaphores(const HandlePointerDecoder<VkSemaphore>& semaphore_data,
                               std::vector<const SemaphoreInfo*>*       imported_semaphores);

    void GetShadowSemaphores(const HandlePointerDecoder<VkSemaphore>& semaphore_data,
                             std::vector<const SemaphoreInfo*>*       shadow_semaphores);

    void TrackSemaphoreForwardProgress(const HandlePointerDecoder<VkSemaphore>& semaphore_data,
                                       std::vector<const SemaphoreInfo*>*       removed_semaphores);

    void GetNonForwardProgress(const HandlePointerDecoder<VkSemaphore>& semaphore_data,
                               std::vector<const SemaphoreInfo*>*       non_forward_progress_semaphores);

    VkResult CreateSwapchainImage(const DeviceInfo*        device_info,
                                  const VkImageCreateInfo* image_create_info,
                                  VkImage*                 image,
                                  ImageInfo*               image_info);

    // When processing swapchain image state for the trimming state setup, acquire all swapchain images to transition to
    // the expected layout and keep them acquired until first use.
    void ProcessSetSwapchainImageStatePreAcquire(VkDevice                                            device,
                                                 SwapchainKHRInfo*                                   swapchain_info,
                                                 const std::vector<format::SwapchainImageStateInfo>& image_info);

    // When processing swapchain image state for the trimming state setup, acquire an image, transition it to
    // the expected layout, and then call queue present if the image is not expected to be in the acquired state so that
    // no more than one image is acquired at a time.
    void ProcessSetSwapchainImageStateQueueSubmit(VkDevice          device,
                                                  SwapchainKHRInfo* swapchain_info,
                                                  uint32_t          last_presented_image,
                                                  const std::vector<format::SwapchainImageStateInfo>& image_info);

    void ProcessCreateInstanceDebugCallbackInfo(const Decoded_VkInstanceCreateInfo* instance_info);

    void ProcessSwapchainFullScreenExclusiveInfo(const Decoded_VkSwapchainCreateInfoKHR* swapchain_info);

    void ProcessImportAndroidHardwareBufferInfo(const Decoded_VkMemoryAllocateInfo* allocate_info);

    void SetSwapchainWindowSize(const Decoded_VkSwapchainCreateInfoKHR* swapchain_info);

    void InitializeScreenshotHandler();

    void WriteScreenshots(const Decoded_VkPresentInfoKHR* meta_info) const;

  private:
    typedef std::unordered_set<Window*> ActiveWindows;

    struct HardwareBufferInfo
    {
        format::HandleId memory_id;
        AHardwareBuffer* hardware_buffer;
    };

    struct HardwareBufferPlaneInfo
    {
        uint64_t capture_offset;
        uint64_t replay_offset;
        uint32_t capture_row_pitch;
        uint32_t replay_row_pitch;
        uint32_t height;
    };

    struct HardwareBufferMemoryInfo
    {
        AHardwareBuffer*                     hardware_buffer;
        bool                                 compatible_strides;
        std::vector<HardwareBufferPlaneInfo> plane_info;
    };

    typedef std::unordered_map<uint64_t, HardwareBufferInfo>               HardwareBufferMap;
    typedef std::unordered_map<format::HandleId, HardwareBufferMemoryInfo> HardwareBufferMemoryMap;

  private:
    util::platform::LibraryHandle                                    loader_handle_;
    PFN_vkGetInstanceProcAddr                                        get_instance_proc_addr_;
    PFN_vkCreateInstance                                             create_instance_proc_;
    std::unordered_map<encode::DispatchKey, PFN_vkGetDeviceProcAddr> get_device_proc_addrs_;
    std::unordered_map<encode::DispatchKey, PFN_vkCreateDevice>      create_device_procs_;
    std::unordered_map<encode::DispatchKey, encode::InstanceTable>   instance_tables_;
    std::unordered_map<encode::DispatchKey, encode::DeviceTable>     device_tables_;
    std::function<void(const char*)>                                 fatal_error_handler_;
    std::shared_ptr<application::Application>                        application_;
    VulkanObjectInfoTable                                            object_info_table_;
    ActiveWindows                                                    active_windows_;
    VulkanReplayOptions                                              options_;
    bool                                                             loading_trim_state_;
    bool                                                             have_imported_semaphores_;
    SwapchainImageTracker                                            swapchain_image_tracker_;
    HardwareBufferMap                                                hardware_buffers_;
    HardwareBufferMemoryMap                                          hardware_buffer_memory_info_;
    std::unique_ptr<ScreenshotHandler>                               screenshot_handler_;
    std::string                                                      screenshot_file_prefix_;
    int32_t                                                          create_surface_count_;
    graphics::FpsInfo*                                               fps_info_;

    // Used to track if any shadow sync objects are active to avoid checking if not needed
    std::unordered_set<VkSemaphore> shadow_semaphores_;
    std::unordered_set<VkFence>     shadow_fences_;
};

GFXRECON_END_NAMESPACE(decode)
GFXRECON_END_NAMESPACE(gfxrecon)

#endif // GFXRECON_DECODE_VULKAN_REPLAY_CONSUMER_BASE_H<|MERGE_RESOLUTION|>--- conflicted
+++ resolved
@@ -68,11 +68,7 @@
 class VulkanReplayConsumerBase : public VulkanConsumer
 {
   public:
-<<<<<<< HEAD
-    VulkanReplayConsumerBase(WindowFactory* window_factory, const VulkanReplayOptions& options);
-=======
     VulkanReplayConsumerBase(std::shared_ptr<application::Application> application, const VulkanReplayOptions& options);
->>>>>>> 760a7ac3
 
     virtual ~VulkanReplayConsumerBase() override;
 
