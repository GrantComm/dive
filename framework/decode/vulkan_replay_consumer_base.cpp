--- conflicted
+++ resolved
@@ -57,8 +57,7 @@
 const uint32_t kDefaultWindowWidth     = 320;
 const uint32_t kDefaultWindowHeight    = 240;
 
-const char kUnknownDeviceLabel[]  = "<Unknown>";
-const char kValidationLayerName[] = "VK_LAYER_KHRONOS_validation";
+const char kUnknownDeviceLabel[] = "<Unknown>";
 
 const std::unordered_set<std::string> kSurfaceExtensions = {
     VK_KHR_ANDROID_SURFACE_EXTENSION_NAME, VK_MVK_IOS_SURFACE_EXTENSION_NAME, VK_MVK_MACOS_SURFACE_EXTENSION_NAME,
@@ -101,24 +100,13 @@
     GFXRECON_UNREFERENCED_PARAMETER(pUserData);
 
     if ((pCallbackData != nullptr) && (pCallbackData->pMessageIdName != nullptr) &&
-        (pCallbackData->pMessage != nullptr))
-    {
-        if (messageSeverity & VK_DEBUG_UTILS_MESSAGE_SEVERITY_ERROR_BIT_EXT)
-        {
-            GFXRECON_LOG_ERROR("DEBUG MESSENGER: %s: %s", pCallbackData->pMessageIdName, pCallbackData->pMessage);
-        }
-        else if (messageSeverity & VK_DEBUG_UTILS_MESSAGE_SEVERITY_WARNING_BIT_EXT)
-        {
-            GFXRECON_LOG_WARNING("DEBUG MESSENGER: %s: %s", pCallbackData->pMessageIdName, pCallbackData->pMessage);
-        }
-        else if (messageSeverity & VK_DEBUG_UTILS_MESSAGE_SEVERITY_INFO_BIT_EXT)
-        {
-            GFXRECON_LOG_INFO("DEBUG MESSENGER: %s: %s", pCallbackData->pMessageIdName, pCallbackData->pMessage);
-        }
-        else
-        {
-            GFXRECON_LOG_DEBUG("DEBUG MESSENGER: %s: %s", pCallbackData->pMessageIdName, pCallbackData->pMessage);
-        }
+        (pCallbackData->pMessage != nullptr) &&
+        ((messageTypes & VK_DEBUG_UTILS_MESSAGE_TYPE_VALIDATION_BIT_EXT) ==
+         VK_DEBUG_UTILS_MESSAGE_TYPE_VALIDATION_BIT_EXT) &&
+        ((messageSeverity & VK_DEBUG_UTILS_MESSAGE_SEVERITY_ERROR_BIT_EXT) ==
+         VK_DEBUG_UTILS_MESSAGE_SEVERITY_ERROR_BIT_EXT))
+    {
+        GFXRECON_WRITE_CONSOLE("DEBUG MESSENGER: %s: %s", pCallbackData->pMessageIdName, pCallbackData->pMessage);
     }
 
     return VK_FALSE;
@@ -169,11 +157,6 @@
         InitializeScreenshotHandler();
     }
 
-<<<<<<< HEAD
-    if (options_.enable_debug_device_lost)
-    {
-        GFXRECON_LOG_WARNING("This debugging feature has not been implemented for Vulkan.");
-=======
     // Process option to select swapchain handler. The options is '--use-captured-swapchain-indices'.
     if (options.enable_use_captured_swapchain_indices)
     {
@@ -182,7 +165,6 @@
     else
     {
         swapchain_ = std::make_unique<VulkanVirtualSwapchain>();
->>>>>>> 8f52665a
     }
 }
 
@@ -259,13 +241,13 @@
 
 void VulkanReplayConsumerBase::ProcessStateBeginMarker(uint64_t frame_number)
 {
-    GFXRECON_UNREFERENCED_PARAMETER(frame_number);
+    GFXRECON_LOG_INFO("Loading state for captured frame %" PRId64, frame_number);
     loading_trim_state_ = true;
 }
 
 void VulkanReplayConsumerBase::ProcessStateEndMarker(uint64_t frame_number)
 {
-    GFXRECON_UNREFERENCED_PARAMETER(frame_number);
+    GFXRECON_LOG_INFO("Finished loading state for captured frame %" PRId64, frame_number);
     loading_trim_state_ = false;
     if (fps_info_ != nullptr)
     {
@@ -2173,39 +2155,15 @@
         InitializeLoader();
     }
 
-    std::vector<const char*> filtered_layers;
+    // Replace WSI extension in extension list.
     std::vector<const char*> filtered_extensions;
     VkInstanceCreateInfo     modified_create_info{};
 
-    // This struct may be inserted into the pNext chain of modified_create_info.
-    VkDebugUtilsMessengerCreateInfoEXT messenger_create_info{};
-
     if (replay_create_info != nullptr)
     {
-        modified_create_info = (*replay_create_info);
-
         // If VkDebugUtilsMessengerCreateInfoEXT or VkDebugReportCallbackCreateInfoEXT are in the pNext chain, update
         // the callback pointers.
         ProcessCreateInstanceDebugCallbackInfo(pCreateInfo->GetMetaStructPointer());
-
-        // Proc addresses that can't be used in layers so are not generated into shared dispatch table, but are
-        // needed in the replay application.
-        PFN_vkEnumerateInstanceLayerProperties instance_layer_proc =
-            reinterpret_cast<PFN_vkEnumerateInstanceLayerProperties>(
-                get_instance_proc_addr_(nullptr, "vkEnumerateInstanceLayerProperties"));
-        PFN_vkEnumerateInstanceExtensionProperties instance_extension_proc =
-            reinterpret_cast<PFN_vkEnumerateInstanceExtensionProperties>(
-                get_instance_proc_addr_(nullptr, "vkEnumerateInstanceExtensionProperties"));
-
-        // Query for available extensions.
-        std::vector<VkExtensionProperties> available_extensions;
-        VkResult                           extension_query_result =
-            feature_util::GetInstanceExtensions(instance_extension_proc, &available_extensions);
-        if (extension_query_result != VK_SUCCESS)
-        {
-            GFXRECON_LOG_WARNING(
-                "Failed to query for available instance extensions. Some replay features may not work correctly.");
-        }
 
         if (replay_create_info->ppEnabledExtensionNames)
         {
@@ -2214,13 +2172,7 @@
             assert(application_);
             for (const auto& itr : application_->GetWsiContexts())
             {
-                // TODO : It's kinda ugly to be referencing Dx12 (even if just by name) in the Vulkan codepath, but
-                // having a string associated with the WSI context isn't really something Dx12 has a concept of...this
-                // should be able to be refactored away in another PR
-                if (gfxrecon::util::platform::StringCompareNoCase(itr.first.c_str(), "Dx12WsiContext"))
-                {
-                    filtered_extensions.push_back(itr.first.c_str());
-                }
+                filtered_extensions.push_back(itr.first.c_str());
             }
 
             for (uint32_t i = 0; i < replay_create_info->enabledExtensionCount; ++i)
@@ -2233,12 +2185,18 @@
                 }
             }
 
-            if (extension_query_result == VK_SUCCESS)
+            PFN_vkEnumerateInstanceExtensionProperties instance_extension_proc =
+                reinterpret_cast<PFN_vkEnumerateInstanceExtensionProperties>(
+                    get_instance_proc_addr_(nullptr, "vkEnumerateInstanceExtensionProperties"));
+            std::vector<VkExtensionProperties> properties;
+            if (feature_util::GetInstanceExtensions(instance_extension_proc, &properties) == VK_SUCCESS)
             {
                 if (options_.remove_unsupported_features)
                 {
                     // Remove enabled extensions that are not available from the replay instance.
-                    feature_util::RemoveUnsupportedExtensions(available_extensions, &filtered_extensions);
+                    // Proc addresses that can't be used in layers so are not generated into shared dispatch table, but
+                    // are needed in the replay application.
+                    feature_util::RemoveUnsupportedExtensions(properties, &filtered_extensions);
                 }
                 else
                 {
@@ -2246,7 +2204,7 @@
                     for (auto extensionIter = filtered_extensions.begin(); extensionIter != filtered_extensions.end();
                          ++extensionIter)
                     {
-                        if (!feature_util::IsSupportedExtension(available_extensions, *extensionIter))
+                        if (!feature_util::IsSupportedExtension(properties, *extensionIter))
                         {
                             GFXRECON_LOG_WARNING("Extension %s, is not supported by the replay device.",
                                                  *extensionIter);
@@ -2261,57 +2219,7 @@
             }
         }
 
-        // Enable validation layer and create a debug messenger if the enable_validation_layer replay option is set.
-        if (options_.enable_validation_layer)
-        {
-            std::vector<VkLayerProperties> available_layers;
-            if (feature_util::GetInstanceLayers(instance_layer_proc, &available_layers) == VK_SUCCESS)
-            {
-                if (feature_util::IsSupportedLayer(available_layers, kValidationLayerName))
-                {
-                    filtered_layers.push_back(kValidationLayerName);
-
-                    // Create a debug util messenger if replay was run with the enable_validation_layer option and the
-                    // VK_EXT_debug_utils extension is available. Note that if the app also included one or more
-                    // VkDebugUtilsMessengerCreateInfoEXT structs in the pNext chain, those messengers will also be
-                    // created.
-                    if (feature_util::IsSupportedExtension(available_extensions, VK_EXT_DEBUG_UTILS_EXTENSION_NAME))
-                    {
-                        filtered_extensions.push_back(VK_EXT_DEBUG_UTILS_EXTENSION_NAME);
-
-                        messenger_create_info.sType       = VK_STRUCTURE_TYPE_DEBUG_UTILS_MESSENGER_CREATE_INFO_EXT;
-                        messenger_create_info.pNext       = modified_create_info.pNext;
-                        messenger_create_info.flags       = 0;
-                        messenger_create_info.messageType = VK_DEBUG_UTILS_MESSAGE_TYPE_VALIDATION_BIT_EXT |
-                                                            VK_DEBUG_UTILS_MESSAGE_TYPE_PERFORMANCE_BIT_EXT;
-                        messenger_create_info.messageSeverity = VK_DEBUG_UTILS_MESSAGE_SEVERITY_WARNING_BIT_EXT |
-                                                                VK_DEBUG_UTILS_MESSAGE_SEVERITY_ERROR_BIT_EXT;
-                        messenger_create_info.pfnUserCallback = DebugUtilsCallback;
-                        messenger_create_info.pUserData       = nullptr;
-
-                        modified_create_info.pNext = &messenger_create_info;
-                    }
-                    else
-                    {
-                        GFXRECON_LOG_WARNING(
-                            "Failed to create debug utils callback for the validation layer enabled by replay option "
-                            "'--validate'. VK_EXT_debug_utils extension is not available for the replay instance.");
-                    }
-                }
-                else
-                {
-                    GFXRECON_LOG_WARNING(
-                        "Failed to enable validation layer '%s' required for replay option '--validate'.",
-                        kValidationLayerName);
-                }
-            }
-            else
-            {
-                GFXRECON_LOG_WARNING(
-                    "Failed to query for available instance layers. Some replay features may not work correctly.");
-            }
-        }
-
+        modified_create_info                         = (*replay_create_info);
         modified_create_info.enabledExtensionCount   = static_cast<uint32_t>(filtered_extensions.size());
         modified_create_info.ppEnabledExtensionNames = filtered_extensions.data();
     }
@@ -2334,21 +2242,6 @@
 
         modified_create_info.enabledLayerCount   = 0;
         modified_create_info.ppEnabledLayerNames = nullptr;
-    }
-
-    // Enable any required layers.
-    if (!filtered_layers.empty())
-    {
-        GFXRECON_LOG_INFO(
-            "Replay has added the following required layers to VkInstanceCreateInfo when calling vkCreateInstance:");
-
-        for (auto layer : filtered_layers)
-        {
-            GFXRECON_LOG_INFO("\t%s", layer);
-        }
-
-        modified_create_info.enabledLayerCount   = static_cast<uint32_t>(filtered_layers.size());
-        modified_create_info.ppEnabledLayerNames = filtered_layers.data();
     }
 
     VkResult result = create_instance_proc_(&modified_create_info, GetAllocationCallbacks(pAllocator), replay_instance);
