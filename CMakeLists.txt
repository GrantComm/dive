--- conflicted
+++ resolved
@@ -362,11 +362,7 @@
         Regression_StackOverflow_MacOS
         DiveUI_Screenshot
         DiveUI_Screenshot_NativeStyle
-<<<<<<< HEAD
-        PROPERTIES TIMEOUT 120
-=======
         PROPERTIES TIMEOUT 60
->>>>>>> 006e3ee9
     )
     if(DIVE_BUILD_WITH_SANITIZER)
         set_tests_properties(
